--- conflicted
+++ resolved
@@ -327,16 +327,6 @@
             return false;
         }
 
-<<<<<<< HEAD
-        public override bool Walk(ReturnStatement node) {
-            if (_currentScope is FunctionDefinition funcDef) {
-                funcDef._hasReturn = true;
-            }
-            return base.Walk(node);
-        }
-
-=======
->>>>>>> d3c895d3
         // WithStatement
         public override bool Walk(WithStatement node) {
             _currentScope.ContainsExceptionHandling = true;
@@ -376,11 +366,7 @@
 
         // FunctionDefinition
         public override bool Walk(FunctionDefinition node) {
-<<<<<<< HEAD
-            node._nameVariable = GlobalScope.EnsureGlobalVariable("__name__");
-=======
-            _globalScope.EnsureGlobalVariable("__name__");
->>>>>>> d3c895d3
+            GlobalScope.EnsureGlobalVariable("__name__");
 
             // Name is defined in the enclosing context
             if (!node.IsLambda) {
