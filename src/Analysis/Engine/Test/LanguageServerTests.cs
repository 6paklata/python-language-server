--- conflicted
+++ resolved
@@ -223,8 +223,6 @@
         }
 
         [TestMethod, Priority(0)]
-<<<<<<< HEAD
-=======
         public async Task TopLevelCompletions() {
             var s = await CreateServer(TestData.GetPath(Path.Combine("TestData", "AstAnalysis")));
 
@@ -689,7 +687,6 @@
         }
 
         [TestMethod, Priority(0)]
->>>>>>> 5608eb1d
         public async Task SignatureHelp() {
             var s = await CreateServer();
             var mod = await AddModule(s, @"f()
