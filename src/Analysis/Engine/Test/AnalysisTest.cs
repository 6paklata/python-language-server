// Python Tools for Visual Studio
// Copyright(c) Microsoft Corporation
// All rights reserved.
//
// Licensed under the Apache License, Version 2.0 (the License); you may not use
// this file except in compliance with the License. You may obtain a copy of the
// License at http://www.apache.org/licenses/LICENSE-2.0
//
// THIS CODE IS PROVIDED ON AN  *AS IS* BASIS, WITHOUT WARRANTIES OR CONDITIONS
// OF ANY KIND, EITHER EXPRESS OR IMPLIED, INCLUDING WITHOUT LIMITATION ANY
// IMPLIED WARRANTIES OR CONDITIONS OF TITLE, FITNESS FOR A PARTICULAR PURPOSE,
// MERCHANTABILITY OR NON-INFRINGEMENT.
//
// See the Apache Version 2.0 License for specific language governing
// permissions and limitations under the License.

using System;
using System.Collections.Generic;
using System.Diagnostics;
using System.IO;
using System.Linq;
using System.Threading;
using System.Threading.Tasks;
using FluentAssertions;
using Microsoft.Python.LanguageServer;
using Microsoft.Python.LanguageServer.Implementation;
using Microsoft.Python.UnitTests.Core.MSTest;
using Microsoft.PythonTools;
using Microsoft.PythonTools.Analysis;
using Microsoft.PythonTools.Analysis.Analyzer;
using Microsoft.PythonTools.Analysis.FluentAssertions;
using Microsoft.PythonTools.Analysis.Infrastructure;
using Microsoft.PythonTools.Analysis.Values;
using Microsoft.PythonTools.Interpreter;
using Microsoft.PythonTools.Interpreter.Ast;
using Microsoft.PythonTools.Parsing;
using Microsoft.VisualStudio.TestTools.UnitTesting;
using TestUtilities;

namespace AnalysisTests {
    [TestClass]
    public partial class AnalysisTest {
        public TestContext TestContext { get; set; }

        [TestInitialize]
        public void TestInitialize() {
            TestEnvironmentImpl.TestInitialize($"{TestContext.FullyQualifiedTestClassName}.{TestContext.TestName}");
        }

        [TestCleanup]
        public void TestCleanup() {
            TestEnvironmentImpl.TestCleanup();
        }

        #region Test Cases

        [TestMethod, Priority(0)]
        public void CheckInterpreterV2() {
            using (var interp = InterpreterFactoryCreator.CreateAnalysisInterpreterFactory(new Version(2, 7)).CreateInterpreter()) {
                try {
                    interp.GetBuiltinType((BuiltinTypeId)(-1));
                    Assert.Fail("Expected KeyNotFoundException");
                } catch (KeyNotFoundException) {
                }
                var intType = interp.GetBuiltinType(BuiltinTypeId.Int);
                Assert.IsTrue(intType.ToString() != "");
            }
        }

        [TestMethod, Priority(0)]
        public void CheckInterpreterV3() {
            using (var interp = InterpreterFactoryCreator.CreateAnalysisInterpreterFactory(new Version(3, 6)).CreateInterpreter()) {
                try {
                    interp.GetBuiltinType((BuiltinTypeId)(-1));
                    Assert.Fail("Expected KeyNotFoundException");
                } catch (KeyNotFoundException) {
                }
                var intType = interp.GetBuiltinType(BuiltinTypeId.Int);
                Assert.IsTrue(intType.ToString() != "");
            }
        }

        [TestMethod, Priority(0)]
        public async Task SpecialArgTypes() {
            using (var server = await CreateServerAsync(PythonVersions.LatestAvailable2X)) {
                var code = @"def f(*fob, **oar):
    pass
";
                var analysis = await server.OpenDefaultDocumentAndGetAnalysisAsync(code);

                analysis.Should().HaveFunction("f")
                    .Which.Should()
                        .HaveParameter("fob").OfType(BuiltinTypeId.Tuple)
                    .And.HaveParameter("oar").OfType(BuiltinTypeId.Dict);

                code = @"def f(*fob):
    pass

f(42)
";
                analysis = await server.ChangeDefaultDocumentAndGetAnalysisAsync(code);

                analysis.Should().HaveFunction("f")
                    .Which.Should().HaveParameter("fob").OfType(BuiltinTypeId.Tuple).WithValue<SequenceInfo>()
                    .Which.Should().HaveIndexType(0, BuiltinTypeId.Int);

                code = @"def f(*fob):
    pass

f(42, 'abc')
";
                analysis = await server.ChangeDefaultDocumentAndGetAnalysisAsync(code);
                analysis.Should().HaveFunction("f")
                    .Which.Should().HaveParameter("fob").OfType(BuiltinTypeId.Tuple).WithValue<SequenceInfo>()
                    .Which.Should().HaveIndexTypes(0, BuiltinTypeId.Int, BuiltinTypeId.Str);

                code = @"def f(*fob):
    pass

f(42, 'abc')
f('abc', 42)
";
                analysis = await server.ChangeDefaultDocumentAndGetAnalysisAsync(code);
                analysis.Should().HaveFunction("f")
                    .Which.Should().HaveParameter("fob").OfType(BuiltinTypeId.Tuple).WithValue<SequenceInfo>()
                    .Which.Should().HaveIndexTypes(0, BuiltinTypeId.Int, BuiltinTypeId.Str);

                code = @"def f(**oar):
    y = oar['fob']
    pass

f(x=42)
";
                analysis = await server.ChangeDefaultDocumentAndGetAnalysisAsync(code);

                analysis.Should().HaveFunction("f")
                    .Which.Should()
                        .HaveVariable("y").OfResolvedType(BuiltinTypeId.Int)
                    .And.HaveParameter("oar").OfType(BuiltinTypeId.Dict).WithValue<DictionaryInfo>()
                    .Which.Should().HaveValueType(BuiltinTypeId.Int);

                code = @"def f(**oar):
    z = oar['fob']
    pass

f(x=42, y = 'abc')
";

                analysis = await server.ChangeDefaultDocumentAndGetAnalysisAsync(code);
                analysis.Should().HaveFunction("f")
                    .Which.Should()
                        .HaveVariable("z").OfResolvedTypes(BuiltinTypeId.Int, BuiltinTypeId.Str)
                    .And.HaveParameter("oar").OfType(BuiltinTypeId.Dict).WithValue<DictionaryInfo>()
                    .Which.Should().HaveValueTypes(BuiltinTypeId.Int, BuiltinTypeId.Str);
            }
        }

        [TestMethod, Priority(0)]
        public async Task TestPackageImportStar() {
            using (var server = await CreateServerAsync(PythonVersions.LatestAvailable3X)) {
                var fob = await server.AddModuleWithContentAsync("fob", "fob\\__init__.py", "from oar import *");
                var oar = await server.AddModuleWithContentAsync("fob.oar", "fob\\oar\\__init__.py", "from .baz import *");
                var baz = await server.AddModuleWithContentAsync("fob.oar.baz", "fob\\oar\\baz.py", "import fob.oar.quox as quox\r\nfunc = quox.func");
                var quox = await server.AddModuleWithContentAsync("fob.oar.quox", "fob\\oar\\quox.py", "def func(): return 42");

                var fobAnalysis = await fob.GetAnalysisAsync();
                var oarAnalysis = await oar.GetAnalysisAsync();
                var bazAnalysis = await baz.GetAnalysisAsync();
                var quoxAnalysis = await quox.GetAnalysisAsync();

                fobAnalysis.Should().HaveVariable("func").WithDescription("fob.oar.quox.func() -> int");
                oarAnalysis.Should().HaveVariable("func").WithDescription("fob.oar.quox.func() -> int");
                bazAnalysis.Should().HaveVariable("func").WithDescription("fob.oar.quox.func() -> int");
                quoxAnalysis.Should().HaveVariable("func").WithDescription("fob.oar.quox.func() -> int");
            }
        }

        [TestMethod, Priority(0)]
        public async Task TestClassAssignSameName() {
            using (var server = await CreateServerAsync(PythonVersions.LatestAvailable2X)) {
                var code = @"x = 123

class A:
    x = x
    pass

class B:
    x = 3.1415
    x = x
";
                var analysis = await server.OpenDefaultDocumentAndGetAnalysisAsync(code);

                analysis.Should().HaveVariable("x").OfType(BuiltinTypeId.Int);

                analysis.Should().HaveClass("A")
                    .Which.Should().HaveVariable("x").OfType(BuiltinTypeId.Int);

                // Arguably this should only be float, but since we don't support
                // definite assignment having both int and float is correct now.
                //
                // It also means we handle this case consistently:
                //
                // class B(object):
                //     if False:
                //         x = 3.1415
                //     x = x
                analysis.Should().HaveClass("B")
                    .Which.Should().HaveVariable("x").OfTypes(BuiltinTypeId.Int, BuiltinTypeId.Float);
            }
        }

        [TestMethod, Priority(0)]
        public async Task TestFunctionAssignSameName() {
            using (var server = await CreateServerAsync(PythonVersions.LatestAvailable2X)) {
                var code = @"x = 123

def f():
    x = x
    return x

y = f()
";
                var analysis = await server.OpenDefaultDocumentAndGetAnalysisAsync(code);

                analysis.Should().HaveVariable("x").OfTypes(BuiltinTypeId.Int)
                    .And.HaveVariable("y").OfTypes(BuiltinTypeId.Int)
                    .And.HaveFunction("f")
                    .Which.Should().HaveVariable("x").OfTypes(BuiltinTypeId.Int)
                    .And.HaveReturnValue().OfTypes(BuiltinTypeId.Int);
            }
        }

        /// <summary>
        /// Binary operators should assume their result type
        /// https://pytools.codeplex.com/workitem/1575
        /// 
        /// Slicing should assume the incoming type
        /// https://pytools.codeplex.com/workitem/1581
        /// </summary>
        [TestMethod, Priority(0)]
        public async Task TestBuiltinOperatorsFallback() {
            using (var server = await CreateServerAsync(PythonVersions.LatestAvailable2X)) {
                var code = @"import array

slice = array.array('b', b'abcdef')[2:3]
add = array.array('b', b'abcdef') + array.array('b', b'fob')
";
                var analysis = await server.OpenDefaultDocumentAndGetAnalysisAsync(code);

                analysis.Should().HaveVariable("slice").OfType("array")
                    .And.HaveVariable("add").OfType("array");
            }
        }

        [TestMethod, Priority(0)]
        public async Task ExcessPositionalArguments() {
            var code = @"def f(a, *args):
    return args[0]

x = f('abc', 1)
y = f(1, 'abc')
z = f(None, 'abc', 1)
";
            using (var server = await CreateServerAsync(PythonVersions.LatestAvailable2X)) {
                var analysis = await server.OpenDefaultDocumentAndGetAnalysisAsync(code);
                analysis.Should().HaveVariable("x").OfType(BuiltinTypeId.Int)
                    .And.HaveVariable("y").OfType(BuiltinTypeId.Str)
                    .And.HaveVariable("z").OfTypes(BuiltinTypeId.Str, BuiltinTypeId.Int);
            }
        }

        [TestMethod, Priority(0)]
        public async Task ExcessNamedArguments() {
            var code = @"def f(a, **args):
    return args[a]

x = f(a='b', b=1)
y = f(a='c', c=1.3)
z = f(a='b', b='abc')
w = f(a='p', p=1, q='abc')
";
            using (var server = await CreateServerAsync(PythonVersions.LatestAvailable2X)) {
                var analysis = await server.OpenDefaultDocumentAndGetAnalysisAsync(code);
                analysis.Should().HaveVariable("x").OfType(BuiltinTypeId.Int)
                    .And.HaveVariable("y").OfType(BuiltinTypeId.Float)
                    .And.HaveVariable("z").OfTypes(BuiltinTypeId.Str)
                    .And.HaveVariable("w").OfTypes(BuiltinTypeId.Str, BuiltinTypeId.Int);
            }
        }

        [TestMethod, Priority(0), Timeout(5000)]
        public async Task RecursiveListComprehensionV32() {
            var code = @"
def f(x):
    x = []
    x = [i for i in x]
    x = (i for i in x)
    f(x)
";


            // If we complete processing then we have succeeded
            using (var server = await CreateServerAsync(PythonVersions.Required_Python32X)) {
                await server.OpenDefaultDocumentAndGetAnalysisAsync(code);
            }
        }

        //[TestMethod, Priority(2)]
        //[TestCategory("ExpectFail")]
        public async Task CartesianStarArgs() {
            // TODO: Figure out whether this is useful behaviour
            // It currently does not work because we no longer treat
            // the dict created by **args as a lasting object - it
            // exists solely for receiving arguments.

            using (var server = await CreateServerAsync(PythonVersions.LatestAvailable2X)) {
                var code = @"def f(a, **args):
    args['fob'] = a
    return args['fob']


x = f(42)
y = f('abc')";

                var analysis = await server.OpenDefaultDocumentAndGetAnalysisAsync(code);
                analysis.Should().HaveVariable("x").OfType(BuiltinTypeId.Int)
                    .And.HaveVariable("y").OfType(BuiltinTypeId.Str);


                code = @"def f(a, **args):
    for i in xrange(2):
        if i == 1:
            return args['fob']
        else:
            args['fob'] = a

x = f(42)
y = f('abc')";

                analysis = await server.ChangeDefaultDocumentAndGetAnalysisAsync(code);
                analysis.Should().HaveVariable("x").OfType(BuiltinTypeId.Int)
                    .And.HaveVariable("y").OfType(BuiltinTypeId.Str);
            }
        }

        [TestMethod, Priority(0)]
        public async Task CartesianRecursive() {
            var code = @"def f(a, *args):
    f(a, args)
    return a


x = f(42)";

            using (var server = await CreateServerAsync(PythonVersions.LatestAvailable2X)) {
                var analysis = await server.OpenDefaultDocumentAndGetAnalysisAsync(code);
                analysis.Should().HaveVariable("x").OfType(BuiltinTypeId.Int);
            }
        }

        [TestMethod, Priority(0)]
        public async Task CartesianSimple() {
            var code = @"def f(a):
    return a


x = f(42)
y = f('fob')";

            using (var server = await CreateServerAsync(PythonVersions.LatestAvailable2X)) {
                var analysis = await server.OpenDefaultDocumentAndGetAnalysisAsync(code);
                analysis.Should().HaveVariable("x").OfType(BuiltinTypeId.Int)
                    .And.HaveVariable("y").OfType(BuiltinTypeId.Str);
            }
        }


        [TestMethod, Priority(0)]
        public async Task CartesianLocals() {
            var code = @"def f(a):
    b = a
    return b


x = f(42)
y = f('fob')";

            using (var server = await CreateServerAsync(PythonVersions.LatestAvailable2X)) {
                var analysis = await server.OpenDefaultDocumentAndGetAnalysisAsync(code);
                analysis.Should().HaveVariable("x").OfType(BuiltinTypeId.Int)
                    .And.HaveVariable("y").OfType(BuiltinTypeId.Str);
            }
        }

        [TestMethod, Priority(0)]
        public async Task CartesianClosures() {
            var code = @"def f(a):
    def g():
        return a
    return g()


x = f(42)
y = f('fob')";

            using (var server = await CreateServerAsync(PythonVersions.LatestAvailable2X)) {
                var analysis = await server.OpenDefaultDocumentAndGetAnalysisAsync(code);
                analysis.Should().HaveVariable("x").OfType(BuiltinTypeId.Int)
                    .And.HaveVariable("y").OfType(BuiltinTypeId.Str);
            }
        }

        [TestMethod, Priority(0)]
        public async Task CartesianContainerFactory() {
            var code = @"def list_fact(ctor):
    x = []
    for abc in xrange(10):
        x.append(ctor(abc))
    return x


a = list_fact(int)[0]
b = list_fact(str)[0]
";

            using (var server = await CreateServerAsync(PythonVersions.LatestAvailable2X)) {
                var analysis = await server.OpenDefaultDocumentAndGetAnalysisAsync(code);
                analysis.Should().HaveVariable("a").OfType(BuiltinTypeId.Int)
                    .And.HaveVariable("b").OfType(BuiltinTypeId.Str);
            }
        }

        [TestMethod, Priority(0)]
        public async Task CartesianLocalsIsInstance() {
            var code = @"def f(a, c):
    if isinstance(c, int):
        b = a
        return b
    else:
        b = a
        return b


x = f(42, 'oar')
y = f('fob', 'oar')";

            using (var server = await CreateServerAsync(PythonVersions.LatestAvailable2X)) {
                var analysis = await server.OpenDefaultDocumentAndGetAnalysisAsync(code);
                analysis.Should().HaveVariable("x").OfType(BuiltinTypeId.Int)
                    .And.HaveVariable("y").OfType(BuiltinTypeId.Str);
            }
        }

        //        [TestMethod, Priority(0)]
        //        public void CartesianMerge() {
        //            var limits = GetLimits();
        //            // Ensure we include enough calls
        //            var callCount = limits.CallDepth * limits.DecreaseCallDepth + 1;
        //            var code = new StringBuilder(@"def f(a):
        //    return g(a)

        //def g(b):
        //    return h(b)

        //def h(c):
        //    return c

        //");
        //            for (int i = 0; i < callCount; ++i) {
        //                code.AppendLine("x = g(123)");
        //            }
        //            code.AppendLine("y = f(3.1415)");

        //            var text = code.ToString();
        //            Console.WriteLine(text);
        //            var entry = ProcessTextV2(text);

        //            entry.AssertIsInstance("x", BuiltinTypeId.Int, BuiltinTypeId.Float);
        //            entry.AssertIsInstance("y", BuiltinTypeId.Int, BuiltinTypeId.Float);
        //        }

        [TestMethod, Priority(0)]
        public async Task ImportAs() {
            using (var server = await CreateServerAsync(PythonVersions.LatestAvailable3X)) {
                var analysis = await server.OpenDefaultDocumentAndGetAnalysisAsync(@"import sys as s, array as a");

                analysis.Should().HavePythonModuleVariable("s")
                    .Which.Should().HaveMember<AstPythonStringLiteral>("winver");

                analysis.Should().HavePythonModuleVariable("a")
                    .Which.Should().HaveMember<AstPythonConstant>("ArrayType");

                analysis = await server.ChangeDefaultDocumentAndGetAnalysisAsync(@"import sys as s");

                analysis.Should().HavePythonModuleVariable("s")
                    .Which.Should().HaveMember<AstPythonStringLiteral>("winver");
            }
        }

        [TestMethod, Priority(0)]
        public async Task DictionaryKeyValues() {
            var code = @"x = {'abc': 42, 'oar': 'baz'}

i = x['abc']
s = x['oar']
";
            using (var server = await CreateServerAsync(PythonVersions.LatestAvailable2X)) {
                var analysis = await server.OpenDefaultDocumentAndGetAnalysisAsync(code);
                analysis.Should().HaveVariable("i").OfType(BuiltinTypeId.Int)
                    .And.HaveVariable("s").OfType(BuiltinTypeId.Str);
            }
        }

        [TestMethod, Priority(0)]
        public async Task RecursiveLists() {
            var code = @"x = []
x.append(x)

y = []
y.append(y)

def f(a):
    return a[0]

x2 = f(x)
y2 = f(y)
";
            using (var server = await CreateServerAsync(PythonVersions.LatestAvailable2X)) {
                var analysis = await server.OpenDefaultDocumentAndGetAnalysisAsync(code);
                analysis.Should().HaveVariable("x").OfType(BuiltinTypeId.List)
                    .And.HaveVariable("y").OfType(BuiltinTypeId.List)
                    .And.HaveVariable("x2").OfType(BuiltinTypeId.List)
                    .And.HaveVariable("y2").OfType(BuiltinTypeId.List);
            }
        }

        [TestMethod, Priority(0)]
        public async Task RecursiveDictionaryKeyValues() {
            using (var server = await CreateServerAsync(PythonVersions.LatestAvailable2X)) {
                var uri = TestData.GetTempPathUri("test-module.py");
                var code = @"x = {'abc': 42, 'oar': 'baz'}
x['abc'] = x
x[x] = 'abc'

i = x['abc']
s = x['abc']['abc']['abc']['oar']
t = x[x]
";

                await server.SendDidOpenTextDocument(uri, code);
                var analysis = await server.GetAnalysisAsync(uri);

                analysis.Should().HaveVariable("i").OfTypes(BuiltinTypeId.Int, BuiltinTypeId.Dict)
                    .And.HaveVariable("s").OfType(BuiltinTypeId.Str)
                    .And.HaveVariable("t").OfType(BuiltinTypeId.Str);

                code = @"x = {'y': None, 'value': 123 }
y = { 'x': x, 'value': 'abc' }
x['y'] = y

i = x['y']['x']['value']
s = y['x']['y']['value']
";
                await server.SendDidChangeTextDocumentAsync(uri, code);
                analysis = await server.GetAnalysisAsync(uri);

                analysis.Should().HaveVariable("i").OfTypes(BuiltinTypeId.Int)
                    .And.HaveVariable("s").OfType(BuiltinTypeId.Str);
            }
        }

        [TestMethod, Priority(0)]
        [Ignore("https://github.com/Microsoft/python-language-server/issues/50")]
        public async Task RecursiveTuples() {
            var code = @"class A(object):
    def __init__(self):
        self.top = None

    def fn(self, x, y):
        top = self.top
        if x > y:
            self.fn(y, x)
            return
        self.top = x, y, top

    def pop(self):
        self.top = self.top[2]

    def original(self, item=None):
        if item == None:
            item = self.top
        if item[2] != None:
            self.original(item[2])

        x, y, _ = item

a=A()
a.fn(1, 2)
a.fn(3, 4)
a.fn(5, 6)
a.fn(7, 8)
a.fn(9, 10)
a.fn(11, 12)
a.fn(13, 14)
x1, y1, _1 = a.top
a.original()
";

            using (var server = await CreateServerAsync(PythonVersions.LatestAvailable2X)) {
                var analysis = await server.OpenDefaultDocumentAndGetAnalysisAsync(code);
                analysis.Should().HaveVariable("x1").OfResolvedType(BuiltinTypeId.Int)
                    .And.HaveVariable("y1").OfResolvedType(BuiltinTypeId.Int)
                    .And.HaveVariable("_1").OfResolvedTypes(BuiltinTypeId.Tuple, BuiltinTypeId.NoneType)
                    .And.HaveClass("A").WithFunction("original")
                    .Which.Should().HaveVariable("item").OfResolvedTypes(BuiltinTypeId.Tuple, BuiltinTypeId.NoneType)
                    .And.HaveVariable("x").OfResolvedType(BuiltinTypeId.Int)
                    .And.HaveVariable("y").OfResolvedType(BuiltinTypeId.Int)
                    .And.HaveVariable("_").OfResolvedTypes(BuiltinTypeId.Tuple, BuiltinTypeId.NoneType)
                    .And.HaveParameter("self").WithValue<IInstanceInfo>()
                    .Which.Should().HaveMemberOfTypes("top", BuiltinTypeId.Tuple, BuiltinTypeId.NoneType);
            }
        }

        [TestMethod, Priority(0)]
        public async Task RecursiveSequences() {
            var code = @"
x = []
x.append(x)
x.append(1)
x.append(3.14)
x.append('abc')
x.append(x)
y = x[0]
";
            // Completing analysis is the main test, but we'll also ensure that
            // the right types are in the list.
            using (var server = await CreateServerAsync(PythonVersions.LatestAvailable2X)) {
                var analysis = await server.OpenDefaultDocumentAndGetAnalysisAsync(code);
                analysis.Should().HaveVariable("y").OfTypes(BuiltinTypeId.List, BuiltinTypeId.Int, BuiltinTypeId.Float, BuiltinTypeId.Str);
            }
        }

        [TestMethod, Priority(0)]
        public async Task CombinedTupleSignatures() {
            var code = @"def a():
    if x:
        return (1, True)
    elif y:
        return (1, True)
    else:
        return (2, False)

x = a()
";
            using (var server = await CreateServerAsync(PythonVersions.LatestAvailable2X)) {
                var analysis = await server.OpenDefaultDocumentAndGetAnalysisAsync(code);

                analysis.Should().HaveFunction("a")
                    .Which.Should().HaveReturnValue().OfType(BuiltinTypeId.Tuple);
            }
        }

        [TestMethod, Priority(0)]
        public async Task ImportStar() {
            using (var server = await CreateServerAsync(PythonVersions.LatestAvailable)) {
                var analysis = await server.OpenDefaultDocumentAndGetAnalysisAsync(@"
from nt import *
            ");
                analysis.Should().HaveVariable("abort");

                // make sure abort hasn't become a builtin, if so this test needs to be updated
                // with a new name
                analysis = await server.ChangeDefaultDocumentAndGetAnalysisAsync(@"");
                analysis.Should().NotHaveVariable("abort");
            }
        }

        [TestMethod, Priority(0)]
        public async Task ImportTrailingComma() {
            using (var server = await CreateServerAsync(PythonVersions.LatestAvailable)) {
                var analysis = await server.OpenDefaultDocumentAndGetAnalysisAsync(@"
import nt,
            ");
                analysis.Should().HavePythonModuleVariable("nt")
                    .Which.Should().HaveMembers("abort");
            }
        }

        [TestMethod, Priority(0)]
        public async Task ImportStarCorrectRefs() {
            var text1 = @"
from mod2 import *

a = D()
";
            var text2 = @"
class D(object):
    pass
";

            using (var server = await CreateServerAsync(PythonVersions.LatestAvailable3X)) {
                var uri1 = TestData.GetTempPathUri("mod1.py");
                var uri2 = TestData.GetTempPathUri("mod2.py");
                await server.SendDidOpenTextDocument(uri1, text1);
                await server.SendDidOpenTextDocument(uri2, text2);

                var references = await server.SendFindReferences(uri2, 1, 7);
                references.Should().OnlyHaveReferences(
                    (uri1, (3, 4, 3, 5), ReferenceKind.Reference),
                    (uri2, (1, 0, 2, 8), ReferenceKind.Value),
                    (uri2, (1, 6, 1, 7), ReferenceKind.Definition)
                );
            }
        }

        [TestMethod, Priority(0)]
        [Ignore("https://github.com/Microsoft/python-language-server/issues/47")]
        public async Task MutatingReferences() {
            var text1 = @"
import mod2

class C(object):
    def SomeMethod(self):
        pass

mod2.D(C())
";

            var text2 = @"
class D(object):
    def __init__(self, value):
        self.value = value
        self.value.SomeMethod()
";
            using (var server = await CreateServerAsync(PythonVersions.LatestAvailable3X)) {
                var uri1 = TestData.GetNextModuleUri();
                var uri2 = TestData.GetNextModuleUri();
                await server.SendDidOpenTextDocument(uri1, text1);
                await server.SendDidOpenTextDocument(uri2, text2);

                var references = await server.SendFindReferences(uri1, 4, 9);

                references.Should().OnlyHaveReferences(
                    (uri1, (4, 4, 5, 12), ReferenceKind.Value),
                    (uri1, (4, 8, 4, 18), ReferenceKind.Definition),
                    (uri2, (4, 19, 4, 29), ReferenceKind.Reference)
                );

                text1 = text1.Substring(0, text1.IndexOf("    def")) + Environment.NewLine + text1.Substring(text1.IndexOf("    def"));
                await server.SendDidChangeTextDocumentAsync(uri1, text1);

                references = await server.SendFindReferences(uri1, 5, 9);
                references.Should().OnlyHaveReferences(
                    (uri1, (5, 4, 6, 12), ReferenceKind.Value),
                    (uri1, (5, 8, 5, 18), ReferenceKind.Definition),
                    (uri2, (4, 19, 4, 29), ReferenceKind.Reference)
                );

                text2 = Environment.NewLine + text2;
                await server.SendDidChangeTextDocumentAsync(uri2, text2);

                references = await server.SendFindReferences(uri1, 5, 9);
                references.Should().OnlyHaveReferences(
                    (uri1, (5, 4, 6, 12), ReferenceKind.Value),
                    (uri1, (5, 8, 5, 18), ReferenceKind.Definition),
                    (uri2, (5, 19, 5, 29), ReferenceKind.Reference)
                );
            }
        }


        [TestMethod, Priority(0)]
        [Ignore("https://github.com/Microsoft/python-language-server/issues/46")]
        public async Task MutatingCalls() {
            var text1 = @"
def f(abc):
    return abc
";

            var text2 = @"
import mod1
z = mod1.f(42)
";

            using (var server = await CreateServerAsync(PythonVersions.LatestAvailable3X)) {
                var uri1 = TestData.GetTempPathUri("mod1.py");
                var uri2 = TestData.GetTempPathUri("mod2.py");
                await server.SendDidOpenTextDocument(uri1, text1);
                await server.SendDidOpenTextDocument(uri2, text2);

                var analysis1 = await server.GetAnalysisAsync(uri1);
                var analysis2 = await server.GetAnalysisAsync(uri2);

                analysis1.Should().HaveFunction("f")
                    .Which.Should().HaveParameter("abc").OfType(BuiltinTypeId.Int);
                analysis2.Should().HaveVariable("z").OfType(BuiltinTypeId.Int);

                //change caller in text2
                text2 = @"
import mod1
z = mod1.f('abc')
";

                await server.SendDidChangeTextDocumentAsync(uri2, text2);
                analysis2 = await server.GetAnalysisAsync(uri2);

                analysis1.Should().HaveFunction("f")
                    .Which.Should().HaveParameter("abc").OfType(BuiltinTypeId.Str);
                analysis2.Should().HaveVariable("z").OfType(BuiltinTypeId.Str);
            }
        }

        /* Doesn't pass, we don't have a way to clear the assignments across modules...
        [TestMethod, Priority(0)]
        public void MutatingVariables() {
            using (var state = PythonAnalyzer.CreateSynchronously(InterpreterFactory, Interpreter)) {

                var text1 = @"
print(x)
";

                var text2 = @"
import mod1
mod1.x = x
";


                var text3 = @"
import mod2
mod2.x = 42
";
                var mod1 = state.AddModule("mod1", "mod1", null);
                Prepare(mod1, GetSourceUnit(text1, "mod1"));
                var mod2 = state.AddModule("mod2", "mod2", null);
                Prepare(mod2, GetSourceUnit(text2, "mod2"));
                var mod3 = state.AddModule("mod3", "mod3", null);
                Prepare(mod3, GetSourceUnit(text3, "mod3"));

                mod3.Analyze(CancellationToken.None);
                mod2.Analyze(CancellationToken.None);
                mod1.Analyze(CancellationToken.None);

                state.AnalyzeQueuedEntries(CancellationToken.None);

                AssertUtil.ContainsExactly(
                    mod1.Analysis.GetDescriptionsByIndex("x", text1.IndexOf("x")),
                    "int"
                );
                
                text3 = @"
import mod2
mod2.x = 'abc'
";

                Prepare(mod3, GetSourceUnit(text3, "mod3"));
                mod3.Analyze(CancellationToken.None);
                state.AnalyzeQueuedEntries(CancellationToken.None);
                state.AnalyzeQueuedEntries(CancellationToken.None);

                AssertUtil.ContainsExactly(
                    mod1.Analysis.GetDescriptionsByIndex("x", text1.IndexOf("x")),
                    "str"
                );
            }
        }
        */

        [TestMethod, Priority(0)]
        public async Task PrivateMembers() {
            using (var server = await CreateServerAsync(PythonVersions.LatestAvailable2X)) {
                var uri = TestData.GetTempPathUri("test-module.py");

                string code = @"
class C:
    def __init__(self):
        self._C__X = 'abc'	# Completions here should only ever show __X
        self.__X = 42

class D(C):
    def __init__(self):        
        print(self.__X)		# self. here shouldn't have __X or _C__X (could be controlled by Text Editor->Python->general->Hide advanced members to show _C__X)
";

                await server.SendDidOpenTextDocument(uri, code);
                await server.GetAnalysisAsync(uri);

                var completions = await server.SendCompletion(uri, 4, 13);
                completions.Should().OnlyHaveLabels("__X", "__init__", "__doc__", "__class__");

                completions = await server.SendCompletion(uri, 8, 19);
                completions.Should().OnlyHaveLabels("_C__X", "__init__", "__doc__", "__class__");

                code = @"
class C(object):
    def __init__(self):
        self.f(_C__A = 42)		# sig help should be _C__A
    
    def f(self, __A):
        pass


class D(C):
    def __init__(self):
        self.f(_C__A=42)		# sig help should be _C__A
";

                await server.SendDidChangeTextDocumentAsync(uri, code);
                await server.GetAnalysisAsync(uri);

                var signatures = await server.SendSignatureHelp(uri, 3, 15);
                signatures.Should().HaveSingleSignature()
                    .Which.Should().OnlyHaveParameterLabels("_C__A");

                signatures = await server.SendSignatureHelp(uri, 11, 15);
                signatures.Should().HaveSingleSignature()
                    .Which.Should().OnlyHaveParameterLabels("_C__A");

                code = @"
class C(object):
    def __init__(self):
        self.__f(_C__A = 42)		# member should be __f

    def __f(self, __A):
        pass


class D(C):
    def __init__(self):
        self._C__f(_C__A=42)		# member should be _C__f

";

                await server.SendDidChangeTextDocumentAsync(uri, code);
                await server.GetAnalysisAsync(uri);

                completions = await server.SendCompletion(uri, 3, 13);
                completions.Should().HaveLabels("__f", "__init__");

                completions = await server.SendCompletion(uri, 11, 13);
                completions.Should().HaveLabels("_C__f", "__init__");

                code = @"
class C(object):
    __FOB = 42

    def f(self):
        abc = C.__FOB  # Completion should work here


xyz = C._C__FOB  # Advanced members completion should work here
";

                await server.SendDidChangeTextDocumentAsync(uri, code);
                await server.GetAnalysisAsync(uri);

                completions = await server.SendCompletion(uri, 5, 16);
                completions.Should().HaveLabels("__FOB", "f");

                completions = await server.SendCompletion(uri, 8, 8);
                completions.Should().HaveLabels("_C__FOB", "f");
            }
        }

        [TestMethod, Priority(0)]
        public async Task BaseInstanceVariable() {
            var code = @"
class C:
    def __init__(self):
        self.abc = 42


class D(C):
    def __init__(self):        
        self.fob = self.abc
";

            using (var server = await CreateServerAsync(PythonVersions.LatestAvailable2X)) {
                var analysis = await server.OpenDefaultDocumentAndGetAnalysisAsync(code);

                analysis.Should().HaveClass("D").WithFunction("__init__")
                    .Which.Should().HaveParameter("self").WithValue<IInstanceInfo>()
                    .Which.Should().HaveMemberOfType("fob", BuiltinTypeId.Int)
                    .And.HaveMemberOfType("abc", BuiltinTypeId.Int);
            }
        }

        [TestMethod, Priority(0)]
        public async Task Mro() {
            var uri = TestData.GetTempPathUri("test-module.py");
            string code;
            using (var server = await CreateServerAsync(PythonVersions.LatestAvailable2X)) {
                // Successful: MRO is A B C D E F object
                code = @"
O = object
class F(O): pass
class E(O): pass
class D(O): pass
class C(D,F): pass
class B(D,E): pass
class A(B,C): pass

a = A()
";

                await server.SendDidOpenTextDocument(uri, code);
                var analysis = await server.GetAnalysisAsync(uri);

                analysis.Should().HaveClassInfo("A")
                    .WithMethodResolutionOrder("A", "B", "C", "D", "E", "F", "type object");

                // Unsuccessful: cannot order X and Y
                code = @"
O = object
class X(O): pass
class Y(O): pass
class A(X, Y): pass
class B(Y, X): pass
class C(A, B): pass

c = C()
";

                await server.SendDidChangeTextDocumentAsync(uri, code);
                analysis = await server.GetAnalysisAsync(uri);

                analysis.Should().HaveClassInfo("C")
                    .Which.Should().HaveInvalidMethodResolutionOrder();

                // Unsuccessful: cannot order F and E
                code = @"
class F(object): remember2buy='spam'
class E(F): remember2buy='eggs'
class G(F,E): pass
G.remember2buy
";

                await server.SendDidChangeTextDocumentAsync(uri, code);
                analysis = await server.GetAnalysisAsync(uri);

                analysis.Should().HaveClassInfo("G")
                    .Which.Should().HaveInvalidMethodResolutionOrder();


                // Successful: exchanging bases of G fixes the ordering issue
                code = @"
class F(object): remember2buy='spam'
class E(F): remember2buy='eggs'
class G(E,F): pass
G.remember2buy
";

                await server.SendDidChangeTextDocumentAsync(uri, code);
                analysis = await server.GetAnalysisAsync(uri);

                analysis.Should().HaveClassInfo("G")
                    .WithMethodResolutionOrder("G", "E", "F", "type object");

                // Successful: MRO is Z K1 K2 K3 D A B C E object
                code = @"
class A(object): pass
class B(object): pass
class C(object): pass
class D(object): pass
class E(object): pass
class K1(A,B,C): pass
class K2(D,B,E): pass
class K3(D,A):   pass
class Z(K1,K2,K3): pass
z = Z()
";

                await server.SendDidChangeTextDocumentAsync(uri, code);
                analysis = await server.GetAnalysisAsync(uri);

                analysis.Should().HaveClassInfo("Z")
                    .WithMethodResolutionOrder("Z", "K1", "K2", "K3", "D", "A", "B", "C", "E", "type object");

                // Successful: MRO is Z K1 K2 K3 D A B C E object
                code = @"
class A(int): pass
class B(float): pass
class C(str): pass
z = None
";

                await server.SendDidChangeTextDocumentAsync(uri, code);
                analysis = await server.GetAnalysisAsync(uri);

                analysis.Should().HaveClassInfo("A").WithMethodResolutionOrder("A", "type int", "type object")
                    .And.HaveClassInfo("B").WithMethodResolutionOrder("B", "type float", "type object")
                    .And.HaveClassInfo("C").WithMethodResolutionOrder("C", "type str", "type basestring", "type object");
            }

            using (var server = await CreateServerAsync(PythonVersions.LatestAvailable3X)) {
                await server.SendDidOpenTextDocument(uri, code);
                var analysis = await server.GetAnalysisAsync(uri);

                analysis.Should().HaveClassInfo("A").WithMethodResolutionOrder("A", "type int", "type object")
                    .And.HaveClassInfo("B").WithMethodResolutionOrder("B", "type float", "type object")
                    .And.HaveClassInfo("C").WithMethodResolutionOrder("C", "type str", "type object");
            }
        }

        [PermutationalTestMethod(2), Priority(0)]
        public async Task ImportStarMro(int[] permutation) {
            var contents = new[] {
                @"
class Test_test1(object):
    def test_A(self):
        pass
",
                @"from module1 import *

class Test_test2(Test_test1):
    def test_newtest(self):pass"
            };

            using (var server = await CreateServerAsync(PythonVersions.LatestAvailable3X)) {
                var uris = TestData.GetNextModuleUris(2);
                await server.SendDidOpenTextDocument(uris[permutation[0]], contents[permutation[0]]);
                await server.SendDidOpenTextDocument(uris[permutation[1]], contents[permutation[1]]);

                var analysis = await server.GetAnalysisAsync(uris[1]);
                analysis.Should().HaveClassInfo("Test_test2")
                        .WithMethodResolutionOrder("Test_test2", "Test_test1", "type object");
            }
        }

        [TestMethod, Priority(0)]
        public async Task Iterator_Python27() {
            var uri = TestData.GetTempPathUri("test-module.py");
            using (var server = await CreateServerAsync(PythonVersions.Required_Python27X)) {
                await server.SendDidOpenTextDocument(uri, @"
A = [1, 2, 3]
B = 'abc'
C = [1.0, 'a', 3]

iA = iter(A)
iB = iter(B)
iC = iter(C)
");
                var analysis = await server.GetAnalysisAsync(uri);

                analysis.Should().HaveVariable("iA").OfType(BuiltinTypeId.ListIterator)
                    .And.HaveVariable("B").OfType(BuiltinTypeId.Str)
                    .And.HaveVariable("iB").OfType(BuiltinTypeId.StrIterator)
                    .And.HaveVariable("iC").OfType(BuiltinTypeId.ListIterator);

                await server.SendDidChangeTextDocumentAsync(uri, @"
A = [1, 2, 3]
B = 'abc'
C = [1.0, 'a', 3]

iA = A.__iter__()
iB = B.__iter__()
iC = C.__iter__()
");
                analysis = await server.GetAnalysisAsync(uri);

                analysis.Should().HaveVariable("iA").OfType(BuiltinTypeId.ListIterator)
                    .And.HaveVariable("B").OfType(BuiltinTypeId.Str)
                    .And.HaveVariable("iB").OfType(BuiltinTypeId.StrIterator)
                    .And.HaveVariable("iC").OfType(BuiltinTypeId.ListIterator);

                await server.SendDidChangeTextDocumentAsync(uri, @"
A = [1, 2, 3]
B = 'abc'
C = [1.0, 'a', 3]

iA, iB, iC = A.__iter__(), B.__iter__(), C.__iter__()
a = iA.next()
b = next(iB)
_next = next
c = _next(iC)
");

                analysis = await server.GetAnalysisAsync(uri);
                analysis.Should().HaveVariable("a").OfType(BuiltinTypeId.Int)
                    .And.HaveVariable("b").OfType(BuiltinTypeId.Str)
                    .And.HaveVariable("c").OfTypes(BuiltinTypeId.Int, BuiltinTypeId.Str, BuiltinTypeId.Float);

                await server.SendDidChangeTextDocumentAsync(uri, @"
iA = iter(lambda: 1, 2)
iB = iter(lambda: 'abc', None)
iC = iter(lambda: 1, 'abc')

a = next(iA)
b = next(iB)
c = next(iC)
");

                analysis = await server.GetAnalysisAsync(uri);
                analysis.Should().HaveVariable("a").OfType(BuiltinTypeId.Int)
                    .And.HaveVariable("b").OfType(BuiltinTypeId.Str)
                    .And.HaveVariable("c").OfType(BuiltinTypeId.Int);
            }
        }

        [TestMethod, Priority(0)]
        public async Task Iterator_Python3X() {
            var uri = TestData.GetTempPathUri("test-module.py");
            using (var server = await CreateServerAsync(PythonVersions.LatestAvailable3X)) {
                await server.SendDidOpenTextDocument(uri, @"
A = [1, 2, 3]
B = 'abc'
C = [1.0, 'a', 3]

iA, iB, iC = A.__iter__(), B.__iter__(), C.__iter__()
a = iA.__next__()
b = next(iB)
_next = next
c = _next(iC)
");

                var analysis = await server.GetAnalysisAsync(uri);

                analysis.Should().HaveVariable("a").OfType(BuiltinTypeId.Int)
                    .And.HaveVariable("b").OfType(BuiltinTypeId.Unicode)
                    .And.HaveVariable("c").OfTypes(BuiltinTypeId.Int, BuiltinTypeId.Unicode, BuiltinTypeId.Float);

                await server.SendDidChangeTextDocumentAsync(uri, @"
iA = iter(lambda: 1, 2)
iB = iter(lambda: 'abc', None)
iC = iter(lambda: 1, 'abc')

a = next(iA)
b = next(iB)
c = next(iC)
");
                analysis = await server.GetAnalysisAsync(uri);

                analysis.Should().HaveVariable("a").OfType(BuiltinTypeId.Int)
                    .And.HaveVariable("b").OfType(BuiltinTypeId.Unicode)
                    .And.HaveVariable("c").OfType(BuiltinTypeId.Int);
            }
        }

        [TestMethod, Priority(0)]
        public async Task Generator2X() {
            using (var server = await CreateServerAsync(PythonVersions.LatestAvailable2X)) {
                var analysis = await server.OpenDefaultDocumentAndGetAnalysisAsync(@"
def f():
    yield 1
    yield 2
    yield 3

a = f()
b = a.next()

for c in f():
    print c
d = a.__next__()
            ");

                analysis.Should().HaveVariable("a").OfType(BuiltinTypeId.Generator)
                    .And.HaveVariable("b").OfType(BuiltinTypeId.Int)
                    .And.HaveVariable("c").OfType(BuiltinTypeId.Int)
                    .And.HaveVariable("d").WithNoTypes();

                analysis = await server.ChangeDefaultDocumentAndGetAnalysisAsync(@"
def f(x):
    yield x

a1 = f(42)
b1 = a1.next()
a2 = f('abc')
b2 = a2.next()

for c in f():
    print c
d = a1.__next__()
            ");

                analysis.Should().HaveVariable("a1").OfType(BuiltinTypeId.Generator)
                    .And.HaveVariable("b1").OfType(BuiltinTypeId.Int)
                    .And.HaveVariable("a2").OfType(BuiltinTypeId.Generator)
                    .And.HaveVariable("b2").OfType(BuiltinTypeId.Str)
                    .And.HaveVariable("c").WithNoTypes()
                    .And.HaveVariable("d").WithNoTypes();

                analysis = await server.ChangeDefaultDocumentAndGetAnalysisAsync(@"
def f():
    yield 1
    x = yield 2

a = f()
b = a.next()
c = a.send('abc')
d = a.__next__()");
                analysis.Should().HaveVariable("a").OfType(BuiltinTypeId.Generator)
                    .And.HaveVariable("b").OfType(BuiltinTypeId.Int)
                    .And.HaveVariable("c").OfType(BuiltinTypeId.Int)
                    .And.HaveVariable("d").WithNoTypes();
            }
        }

        [TestMethod, Priority(0)]
        public async Task Generator3X() {
            using (var server = await CreateServerAsync(PythonVersions.LatestAvailable3X)) {
                var analysis = await server.OpenDefaultDocumentAndGetAnalysisAsync(@"
def f():
    yield 1
    yield 2
    yield 3

a = f()
b = a.__next__()

for c in f():
    print(c)

d = a.next()");

                analysis.Should().HaveVariable("a").OfType(BuiltinTypeId.Generator)
                    .And.HaveVariable("b").OfType(BuiltinTypeId.Int)
                    .And.HaveVariable("c").OfType(BuiltinTypeId.Int)
                    .And.HaveVariable("d").WithNoTypes();

                analysis = await server.ChangeDefaultDocumentAndGetAnalysisAsync(@"
def f(x):
    yield x

a1 = f(42)
b1 = a1.__next__()
a2 = f('abc')
b2 = a2.__next__()

for c in f(42):
    print(c)
d = a1.next()");

                analysis.Should().HaveVariable("a1").OfType(BuiltinTypeId.Generator)
                    .And.HaveVariable("b1").OfType(BuiltinTypeId.Int)
                    .And.HaveVariable("a2").OfType(BuiltinTypeId.Generator)
                    .And.HaveVariable("b2").OfType(BuiltinTypeId.Str)
                    .And.HaveVariable("c").OfType(BuiltinTypeId.Int)
                    .And.HaveVariable("d").WithNoTypes();

                analysis = await server.ChangeDefaultDocumentAndGetAnalysisAsync(@"
def f():
    yield 1
    x = yield 2

a = f()
b = a.__next__()
c = a.send('abc')
d = a.next()");
                analysis.Should().HaveVariable("a").OfType(BuiltinTypeId.Generator)
                    .And.HaveVariable("b").OfType(BuiltinTypeId.Int)
                    .And.HaveVariable("c").OfType(BuiltinTypeId.Int)
                    .And.HaveVariable("d").WithNoTypes()
                    .And.HaveFunction("f")
                    .Which.Should().HaveVariable("x").WithMergedType(BuiltinTypeId.Unicode);
            }
        }

        [TestMethod, Priority(0)]
        public async Task GeneratorDelegation() {
            //            var text = @"
            //def f():
            //    yield 1
            //    yield 2
            //    yield 3
            //    return 3.14

            //def g():
            //    x = yield from f()

            //a = g()
            //a2 = iter(a)
            //b = next(a)

            //for c in g():
            //    print(c)
            //";
            //            var entry = ProcessTextV3(text);

            //            entry.AssertIsInstance("a", BuiltinTypeId.Generator);
            //            entry.AssertIsInstance("a2", BuiltinTypeId.Generator);
            //            entry.AssertIsInstance("b", BuiltinTypeId.Int);
            //            entry.AssertIsInstance("c", BuiltinTypeId.Int);
            //            entry.AssertIsInstance("x", text.IndexOf("x ="), BuiltinTypeId.Float);

            using (var server = await CreateServerAsync(PythonVersions.LatestAvailable3X)) {
                var analysis = await server.OpenDefaultDocumentAndGetAnalysisAsync(@"
def f(x):
    yield from x

a = f([42, 1337])
b = a.__next__()

#for c in f([42, 1337]):
#    print(c)
");

                analysis.Should().HaveVariable("a").OfType(BuiltinTypeId.Generator)
                    .And.HaveVariable("b").OfType(BuiltinTypeId.Int);
                //.And.HaveVariable("c").OfType(BuiltinTypeId.Int);

                analysis = await server.ChangeDefaultDocumentAndGetAnalysisAsync(@"
def g():
    yield 1
    x = yield 2

def f(fn):
    yield from fn()

a = f(g)
b = a.__next__()
c = a.send('abc')
");

                analysis.Should().HaveVariable("a").OfType(BuiltinTypeId.Generator)
                    .And.HaveVariable("b").OfType(BuiltinTypeId.Int)
                    .And.HaveVariable("c").OfType(BuiltinTypeId.Int)
                    .And.HaveFunction("g")
                    .Which.Should().HaveVariable("x").WithMergedType(BuiltinTypeId.Str);

                analysis = await server.ChangeDefaultDocumentAndGetAnalysisAsync(@"
def g():
    yield 1
    return 'abc'

def f(fn):
    x = yield from fn()

a = f(g)
b = a.__next__()
");

                analysis.Should().HaveVariable("a").OfType(BuiltinTypeId.Generator)
                    .And.HaveVariable("b").OfType(BuiltinTypeId.Int)
                    .And.HaveFunction("f")
                    .Which.Should().HaveVariable("x").OfType(BuiltinTypeId.Str);

                analysis = await server.ChangeDefaultDocumentAndGetAnalysisAsync(@"
def g():
    yield 1
    return 'abc', 1.5

def h(fn):
    return (yield from fn())

def f(fn):
    x, y = yield from h(fn)

a = f(g)
b = next(a)
");

                analysis.Should().HaveVariable("a").OfType(BuiltinTypeId.Generator)
                    .And.HaveVariable("b").OfType(BuiltinTypeId.Int)
                    .And.HaveFunction("f")
                    .Which.Should().HaveVariable("x").OfType(BuiltinTypeId.Str)
                    .And.HaveVariable("y").OfType(BuiltinTypeId.Float);
            }
        }


        [TestMethod, Priority(0)]
        public async Task ListComprehensions() {
            //            var entry = ProcessText(@"
            //x = [2,3,4]
            //y = [a for a in x]
            //z = y[0]
            //            ");

            //            AssertUtil.ContainsExactly(entry.GetTypesFromName("z", 0), IntType);

            string text = @"
def f(abc):
    print abc

[f(x) for x in [2,3,4]]
";

            using (var server = await CreateServerAsync(PythonVersions.LatestAvailable2X)) {
                var uri = TestData.GetDefaultModuleUri();
                await server.SendDidOpenTextDocument(uri, text);

                var references = await server.SendFindReferences(uri, 4, 2);
                references.Should().OnlyHaveReferences(
                    (uri, (1, 0, 2, 13), ReferenceKind.Value),
                    (uri, (1, 4, 1, 5), ReferenceKind.Definition),
                    (uri, (4, 1, 4, 2), ReferenceKind.Reference)
                );
            }
        }

        [DataRow(PythonLanguageVersion.V27)]
        [DataRow(PythonLanguageVersion.V31)]
        [DataRow(PythonLanguageVersion.V33)]
        [DataTestMethod, Priority(0)]
        public async Task LambdaInComprehension(PythonLanguageVersion version) {
            var text = "x = [(lambda a:[a**i for i in range(a+1)])(j) for j in range(5)]";

            using (var server = await CreateServerAsync(PythonVersions.GetRequiredCPythonConfiguration(version))) {
                var analysis = await server.OpenDefaultDocumentAndGetAnalysisAsync(text);
                analysis.Should().HaveVariable("x").OfType(BuiltinTypeId.List);
            }
        }

        [TestMethod, Priority(0)]
        public async Task Comprehensions() {
            var text = @"
x = 10; g = (i for i in range(x)); x = 5
x = 10; t = False; g = ((i,j) for i in range(x) if t for j in range(x))
x = 5; t = True;
[(i,j) for i in range(10) for j in range(5)]
[ x for x in range(10) if x % 2 if x % 3 ]
list(x for x in range(10) if x % 2 if x % 3)
[x for x, in [(4,), (5,), (6,)]]
list(x for x, in [(7,), (8,), (9,)])
";
            using (var server = await CreateServerAsync(PythonVersions.Required_Python27X)) {
                await server.OpenDefaultDocumentAndGetAnalysisAsync(text);
            }

            using (var server = await CreateServerAsync(PythonVersions.Required_Python32X)) {
                await server.OpenDefaultDocumentAndGetAnalysisAsync(text);
            }
        }

        [TestMethod, Priority(0)]
        public async Task ExecReferences() {
            string text = @"
a = {}
b = """"
exec b in a
";
            using (var server = await CreateServerAsync(PythonVersions.LatestAvailable2X)) {
                var uri = TestData.GetDefaultModuleUri();
                await server.SendDidOpenTextDocument(uri, text);

                var referencesA = await server.SendFindReferences(uri, 1, 1);
                var referencesB = await server.SendFindReferences(uri, 2, 1);

                referencesA.Should().OnlyHaveReferences(
                    (uri, (1, 0, 1, 1), ReferenceKind.Definition),
                    (uri, (3, 10, 3, 11), ReferenceKind.Reference)
                );

                referencesB.Should().OnlyHaveReferences(
                    (uri, (2, 0, 2, 1), ReferenceKind.Definition),
                    (uri, (3, 5, 3, 6), ReferenceKind.Reference)
                );
            }
        }

        [TestMethod, Priority(0)]
        public async Task PrivateMemberReferences() {
            var text = @"
class C:
    def __x(self):
        pass

    def y(self):
        self.__x()

    def g(self):
        self._C__x()
";

            using (var server = await CreateServerAsync(PythonVersions.LatestAvailable2X)) {
                var uri = TestData.GetDefaultModuleUri();
                await server.OpenDefaultDocumentAndGetAnalysisAsync(text);
                var references = await server.SendFindReferences(uri, 6, 14);

                references.Should().OnlyHaveReferences(
                    (uri, (2, 4, 3, 12), ReferenceKind.Value),
                    (uri, (2, 8, 2, 11), ReferenceKind.Definition),
                    (uri, (6, 13, 6, 16), ReferenceKind.Reference),
                    (uri, (9, 13, 9, 18), ReferenceKind.Reference)
                );
            }
        }

        [TestMethod, Priority(0)]
        public async Task GeneratorComprehensions() {
            using (var server = await CreateServerAsync(PythonVersions.LatestAvailable2X)) {
                var text = @"
x = [2,3,4]
y = (a for a in x)
for z in y:
    print z
";

                var analysis = await server.OpenDefaultDocumentAndGetAnalysisAsync(text);
                analysis.Should().HaveVariable("z").OfResolvedType(BuiltinTypeId.Int);

                text = @"
x = [2,3,4]
y = (a for a in x)

def f(iterable):
    for z in iterable:
        print z

f(y)
";
                analysis = await server.ChangeDefaultDocumentAndGetAnalysisAsync(text);
                analysis.Should().HaveFunction("f")
                    .Which.Should().HaveVariable("z").OfResolvedType(BuiltinTypeId.Int);

                text = @"
x = [True, False, None]

def f(iterable):
    result = None
    for i in iterable:
        if i:
            result = i
    return result

y = f(i for i in x)
";
                analysis = await server.ChangeDefaultDocumentAndGetAnalysisAsync(text);
                analysis.Should().HaveVariable("y").OfTypes(BuiltinTypeId.Bool, BuiltinTypeId.NoneType);

                text = @"
def f(abc):
    print abc

(f(x) for x in [2,3,4])
";
                analysis = await server.ChangeDefaultDocumentAndGetAnalysisAsync(text);
                var uri = TestData.GetDefaultModuleUri();
                var references = await server.SendFindReferences(uri, 1, 5);

                analysis.Should().HaveFunction("f")
                    .Which.Should().HaveParameter("abc").OfType(BuiltinTypeId.Int);

                references.Should().OnlyHaveReferences(
                    (uri, (1, 0, 2, 13), ReferenceKind.Value),
                    (uri, (1, 4, 1, 5), ReferenceKind.Definition),
                    (uri, (4, 1, 4, 2), ReferenceKind.Reference)
                );

            }
        }

        [TestMethod, Priority(0)]
        public async Task ForSequence() {
            using (var server = await CreateServerAsync()) {
                var analysis = await server.OpenDefaultDocumentAndGetAnalysisAsync(@"
x = [('abc', 42, True), ('abc', 23, False),]
for some_str, some_int, some_bool in x:
    print some_str
    print some_int
    print some_bool
");
                analysis.Should().HaveVariable("some_str").OfType(BuiltinTypeId.Str)
                    .And.HaveVariable("some_int").OfType(BuiltinTypeId.Int)
                    .And.HaveVariable("some_bool").OfType(BuiltinTypeId.Bool);
            }
        }

        [TestMethod, Priority(0)]
        public async Task ForIterator() {
            using (var server = await CreateServerAsync(PythonVersions.Required_Python34X)) {
                var analysis = await server.OpenDefaultDocumentAndGetAnalysisAsync(@"
class X(object):
    def __iter__(self): return self
    def __next__(self): return 123

class Y(object):
    def __iter__(self): return X()

for i in Y():
    pass
");
                analysis.Should().HaveVariable("i").OfResolvedType(BuiltinTypeId.Int);
            }
        }

        [TestMethod, Priority(0)]
        public async Task DynamicAttributes() {
            using (var server = await CreateServerAsync()) {
                var analysis = await server.OpenDefaultDocumentAndGetAnalysisAsync(@"
class x(object):
    def __getattr__(self, name):
        return 42
    def f(self): 
        return 'abc'
        
a = x().abc
b = x().f()

class y(object):
    def __getattribute__(self, x):
        return 'abc'
        
c = y().abc
");
                analysis.Should().HaveVariable("a").OfType(BuiltinTypeId.Int)
                    .And.HaveVariable("b").OfType(BuiltinTypeId.Str)
                    .And.HaveVariable("c").OfType(BuiltinTypeId.Str);
            }
        }

        [TestMethod, Priority(0)]
        public async Task GetAttr() {
            using (var server = await CreateServerAsync()) {
                var analysis = await server.OpenDefaultDocumentAndGetAnalysisAsync(@"
class x(object):
    def __init__(self, value):
        self.value = value
        
a = x(42)
b = getattr(a, 'value')
c = getattr(a, 'dne', 'fob')
d = getattr(a, 'value', 'fob')
");
                analysis.Should().HaveVariable("b").OfType(BuiltinTypeId.Int)
                    .And.HaveVariable("c").OfType(BuiltinTypeId.Str)
                    .And.HaveVariable("d").OfTypes(BuiltinTypeId.Int, BuiltinTypeId.Str);
            }
        }

        [TestMethod, Priority(0)]
        public async Task SetAttr() {
            using (var server = await CreateServerAsync()) {
                var analysis = await server.OpenDefaultDocumentAndGetAnalysisAsync(@"
class X(object):
    pass
x = X()

setattr(x, 'a', 123)
object.__setattr__(x, 'b', 3.1415)

a = x.a
b = x.b
");
                analysis.Should().HaveVariable("a").OfType(BuiltinTypeId.Int)
                    .And.HaveVariable("b").OfType(BuiltinTypeId.Float);
            }
        }

        [TestMethod, Priority(0)]
        public async Task NoGetAttrForSlots() {
            using (var server = await CreateServerAsync(PythonVersions.LatestAvailable2X)) {
                var analysis = await server.OpenDefaultDocumentAndGetAnalysisAsync(@"class A(object):
    def __getattr__(self, key):
        return f

def f(x, y):
    x # should be unknown
    y # should be int

a = A()
a(123, None)
a.__call__(None, 123)
");
                analysis.Should().HaveFunction("f")
                    .Which.Should().HaveParameter("x").OfType(BuiltinTypeId.NoneType)
                    .And.HaveParameter("y").OfType(BuiltinTypeId.Int);
            }
        }

        [TestMethod, Priority(0)]
        public async Task VarsSpecialization() {
            using (var server = await CreateServerAsync()) {
                var analysis = await server.OpenDefaultDocumentAndGetAnalysisAsync(@"
x = vars()
k = x.keys()[0]
v = x['a']
");

                analysis.Should().HaveVariable("x").OfType(BuiltinTypeId.Dict)
                    .And.HaveVariable("k").OfType(BuiltinTypeId.Str)
                    .And.HaveVariable("v").OfType(BuiltinTypeId.Object);
            }
        }

        [TestMethod, Priority(0)]
        public async Task DirSpecialization() {
            using (var server = await CreateServerAsync()) {
                var analysis = await server.OpenDefaultDocumentAndGetAnalysisAsync(@"
x = dir()
v = x[0]
");
                analysis.Should().HaveVariable("x").OfType(BuiltinTypeId.List)
                    .And.HaveVariable("v").OfType(BuiltinTypeId.Str);
            }
        }

        [TestMethod, Priority(0)]
        public async Task BuiltinSpecializations() {
            using (var server = await CreateServerAsync(PythonVersions.LatestAvailable3X)) {
                var analysis = await server.OpenDefaultDocumentAndGetAnalysisAsync(@"
expect_int = abs(1)
expect_float = abs(2.3)
expect_object = abs(object())
expect_str = abs('')

expect_bool = all()
expect_bool = any()
expect_str = ascii()
expect_str = bin()
expect_bool = callable()
expect_str = chr()
expect_list = dir()
expect_str = dir()[0]
expect_object = eval()
expect_str = format()
expect_dict = globals()
expect_object = globals()['']
expect_bool = hasattr()
expect_int = hash()
expect_str = hex()
expect_int = id()
expect_bool = isinstance()
expect_bool = issubclass()
expect_int = len()
expect_dict = locals()
expect_object = locals()['']
expect_str = oct()
expect_TextIOWrapper = open('')
expect_BufferedIOBase = open('', 'b')
expect_int = ord()
expect_int = pow(1, 1)
expect_float = pow(1.0, 1.0)
expect_str = repr()
expect_int = round(1)
expect_float = round(1.1)
expect_float = round(1, 1)
expect_list = sorted([0, 1, 2])
expect_int = sum(1, 2)
expect_float = sum(2.0, 3.0)
expect_dict = vars()
expect_object = vars()['']
");
                analysis.Should().HaveVariable("expect_object").OfType(BuiltinTypeId.Object)
                    .And.HaveVariable("expect_bool").OfType(BuiltinTypeId.Bool)
                    .And.HaveVariable("expect_int").OfType(BuiltinTypeId.Int)
                    .And.HaveVariable("expect_float").OfType(BuiltinTypeId.Float)
                    .And.HaveVariable("expect_str").OfType(BuiltinTypeId.Str)
                    .And.HaveVariable("expect_list").OfType(BuiltinTypeId.List)
                    .And.HaveVariable("expect_dict").OfType(BuiltinTypeId.Dict);


                analysis.Should().HaveVariable("expect_TextIOWrapper").WithValue<IBuiltinInstanceInfo>()
                    .Which.Should().HaveClassName("TextIOWrapper");
                analysis.Should().HaveVariable("expect_BufferedIOBase").WithValue<IBuiltinInstanceInfo>()
                    .Which.Should().HaveClassName("BufferedIOBase");
            }
        }

        [TestMethod, Priority(0)]
        public async Task ListAppend() {
            using (var server = await CreateServerAsync()) {
                var analysis = await server.OpenDefaultDocumentAndGetAnalysisAsync(@"
x = []
x.append('abc')
y = x[0]
");
                analysis.Should().HaveVariable("y").OfType(BuiltinTypeId.Str);

                analysis = await server.ChangeDefaultDocumentAndGetAnalysisAsync(@"
x = []
x.extend(('abc', ))
y = x[0]
");
                analysis.Should().HaveVariable("y").OfType(BuiltinTypeId.Str);

                analysis = await server.ChangeDefaultDocumentAndGetAnalysisAsync(@"
x = []
x.insert(0, 'abc')
y = x[0]
");
                analysis.Should().HaveVariable("y").OfType(BuiltinTypeId.Str);

                analysis = await server.ChangeDefaultDocumentAndGetAnalysisAsync(@"
x = []
x.append('abc')
y = x.pop()
");
                analysis.Should().HaveVariable("y").OfType(BuiltinTypeId.Str);

                analysis = await server.ChangeDefaultDocumentAndGetAnalysisAsync(@"
class ListTest(object):
    def reset(self):
        self.items = []
        self.pushItem(self)
    def pushItem(self, item):
        self.items.append(item)

a = ListTest().items
b = a[0]");
                analysis.Should().HaveVariable("a").OfType(BuiltinTypeId.List)
                    .And.HaveVariable("b").OfResolvedType("ListTest");
            }
        }

        [TestMethod, Priority(0)]
        public async Task Slicing() {
            using (var server = await CreateServerAsync()) {
                var analysis = await server.OpenDefaultDocumentAndGetAnalysisAsync(@"
x = [2]
y = x[:-1]
z = y[0]
");
                analysis.Should().HaveVariable("z").OfType(BuiltinTypeId.Int);

                analysis = await server.ChangeDefaultDocumentAndGetAnalysisAsync(@"
x = (2, 3, 4)
y = x[:-1]
z = y[0]
");
                analysis.Should().HaveVariable("z").OfType(BuiltinTypeId.Int);

                analysis = await server.ChangeDefaultDocumentAndGetAnalysisAsync(@"
lit = 'abc'
inst = str.lower()

slit = lit[1:2]
ilit = lit[1]
sinst = inst[1:2]
iinst = inst[1]
");
                analysis.Should().HaveVariable("slit").OfType(BuiltinTypeId.Str)
                    .And.HaveVariable("ilit").OfType(BuiltinTypeId.Str)
                    .And.HaveVariable("sinst").OfType(BuiltinTypeId.Str)
                    .And.HaveVariable("iinst").OfType(BuiltinTypeId.Str);
            }
        }

        [TestMethod, Priority(0)]
        public async Task ConstantIndex() {
            using (var server = await CreateServerAsync()) {
                var analysis = await server.OpenDefaultDocumentAndGetAnalysisAsync(@"
ZERO = 0
ONE = 1
TWO = 2
x = ['abc', 42, True]


some_str = x[ZERO]
some_int = x[ONE]
some_bool = x[TWO]
");
                analysis.Should().HaveVariable("some_str").OfType(BuiltinTypeId.Str)
                    .And.HaveVariable("some_int").OfType(BuiltinTypeId.Int)
                    .And.HaveVariable("some_bool").OfType(BuiltinTypeId.Bool);
            }
        }

        [TestMethod, Priority(0)]
        public async Task CtorSignatures() {
            using (var server = await CreateServerAsync()) {
                var analysis = await server.OpenDefaultDocumentAndGetAnalysisAsync(@"
class C: pass

class D(object): pass

class E(object):
    def __init__(self): pass

class F(object):
    def __init__(self, one): pass

class G(object):
    def __new__(cls): pass

class H(object):
    def __new__(cls, one): pass

            ");

                analysis.Should().HaveClassInfo("C")
                    .Which.Should().HaveSingleOverload()
                    .Which.Should().HaveParameters();

                analysis.Should().HaveClassInfo("D")
                    .Which.Should().HaveSingleOverload()
                    .Which.Should().HaveParameters();

                analysis.Should().HaveClassInfo("E")
                    .Which.Should().HaveSingleOverload()
                    .Which.Should().HaveParameters();

                analysis.Should().HaveClassInfo("F")
                    .Which.Should().HaveSingleOverload()
                    .Which.Should().HaveParameters("one");

                analysis.Should().HaveClassInfo("G")
                    .Which.Should().HaveSingleOverload()
                    .Which.Should().HaveParameters();

                analysis.Should().HaveClassInfo("H")
                    .Which.Should().HaveSingleOverload()
                    .Which.Should().HaveParameters("one");
            }
        }

        [TestMethod, Priority(0)]
        public async Task ListSubclassSignatures() {
            using (var server = await CreateServerAsync(PythonVersions.LatestAvailable2X)) {
                var uri = TestData.GetDefaultModuleUri();
                await server.SendDidOpenTextDocument(uri, @"
class C(list):
    pass

a = C()
a.count(");
                var analysis = await server.GetAnalysisAsync(uri);
                var signatures = await server.SendSignatureHelp(uri, 5, 8);

                analysis.Should().HaveVariable("a").OfType("C");
                signatures.Should().HaveSingleSignature()
                    .Which.Should().OnlyHaveParameterLabels("x");
            }
        }


        [TestMethod, Priority(0)]
        public async Task DocStrings() {
            using (var server = await CreateServerAsync()) {
                var analysis = await server.OpenDefaultDocumentAndGetAnalysisAsync(@"
def f():
    '''func doc'''


def funicode():
    u'''unicode func doc'''

class C:
    '''class doc'''

class CUnicode:
    u'''unicode class doc'''

class CNewStyle(object):
    '''new-style class doc'''

class CInherited(CNewStyle):
    pass

class CInit:
    '''class doc'''
    def __init__(self):
        '''init doc'''
        pass

class CUnicodeInit:
    u'''unicode class doc'''
    def __init__(self):
        u'''unicode init doc'''
        pass

class CNewStyleInit(object):
    '''new-style class doc'''
    def __init__(self):
        '''new-style init doc'''
        pass

class CInheritedInit(CNewStyleInit):
    pass
");

                analysis.Should().HaveFunctionInfo("f")
                    .Which.Should().HaveSingleOverload()
                    .Which.Should().HaveDocumentation("func doc");

                analysis.Should().HaveClassInfo("C")
                    .Which.Should().HaveSingleOverload()
                    .Which.Should().HaveDocumentation("class doc");

                analysis.Should().HaveFunctionInfo("funicode")
                    .Which.Should().HaveSingleOverload()
                    .Which.Should().HaveDocumentation("unicode func doc");

                analysis.Should().HaveClassInfo("CUnicode")
                    .Which.Should().HaveSingleOverload()
                    .Which.Should().HaveDocumentation("unicode class doc");

                analysis.Should().HaveClassInfo("CNewStyle")
                    .Which.Should().HaveSingleOverload()
                    .Which.Should().HaveDocumentation("new-style class doc");

                analysis.Should().HaveClassInfo("CInherited")
                    .Which.Should().HaveSingleOverload()
                    .Which.Should().HaveDocumentation("new-style class doc");

                analysis.Should().HaveClassInfo("CInit")
                    .Which.Should().HaveSingleOverload()
                    .Which.Should().HaveDocumentation("init doc");

                analysis.Should().HaveClassInfo("CUnicodeInit")
                    .Which.Should().HaveSingleOverload()
                    .Which.Should().HaveDocumentation("unicode init doc");

                analysis.Should().HaveClassInfo("CNewStyleInit")
                    .Which.Should().HaveSingleOverload()
                    .Which.Should().HaveDocumentation("new-style init doc");

                analysis.Should().HaveClassInfo("CInheritedInit")
                    .Which.Should().HaveSingleOverload()
                    .Which.Should().HaveDocumentation("new-style init doc");
            }
        }

        [TestMethod, Priority(0)]
        public async Task Ellipsis() {
            using (var server = await CreateServerAsync(PythonVersions.EarliestAvailable3X)) {
                var analysis = await server.OpenDefaultDocumentAndGetAnalysisAsync(@"
x = ...
            ");

                analysis.Should().HaveVariable("x").OfType(BuiltinTypeId.Ellipsis);
            }
        }

        [TestMethod, Priority(0)]
        public async Task Backquote() {
            using (var server = await CreateServerAsync()) {
                var analysis = await server.OpenDefaultDocumentAndGetAnalysisAsync(@"x = `42`");
                analysis.Should().HaveVariable("x").OfType(BuiltinTypeId.Str);
            }
        }

        [TestMethod, Priority(0)]
        public async Task BuiltinMethodSignatures() {
            using (var server = await CreateServerAsync()) {
                var analysis = await server.OpenDefaultDocumentAndGetAnalysisAsync(@"
const = """".capitalize
constructed = str().capitalize
");
                analysis.Should().HaveVariable("const").WithValue<BoundBuiltinMethodInfo>()
                    .Which.Should().HaveSingleOverload()
                    .Which.Should().HaveNoParameters();

                analysis.Should().HaveVariable("constructed").WithValue<BoundBuiltinMethodInfo>()
                    .Which.Should().HaveSingleOverload()
                    .Which.Should().HaveNoParameters();

                analysis = await server.ChangeDefaultDocumentAndGetAnalysisAsync(@"
const = [].append
constructed = list().append
");
                analysis.Should().HaveVariable("const").WithValue<SpecializedCallable>()
                    .Which.Should().HaveSingleOverload()
                    .Which.Should().HaveParameters("value");

                analysis.Should().HaveVariable("constructed").WithValue<BoundBuiltinMethodInfo>()
                    .Which.Should().HaveSingleOverload()
                    .Which.Should().HaveParameters("value");
            }
        }

        [TestMethod, Priority(0)]
        public async Task Del() {
            using (var server = await CreateServerAsync()) {
                await server.OpenDefaultDocumentAndGetAnalysisAsync(@"
del fob
del fob[2]
del fob.oar
del (fob)
del fob, oar
");
            }

            // We do no analysis on del statements, nothing to test
        }

        [TestMethod, Priority(0)]
        public async Task TryExcept() {
            using (var server = await CreateServerAsync()) {
                var analysis = await server.OpenDefaultDocumentAndGetAnalysisAsync(@"
class MyException(Exception): pass

def f():
    try:
        pass
    except TypeError, e1:
        pass

def g():
    try:
        pass
    except MyException, e2:
        pass
");
                analysis.Should().HaveFunction("f")
                    .Which.Should().HaveVariable("e1").OfType("TypeError");

                analysis.Should().HaveFunction("g")
                    .Which.Should().HaveVariable("e2").OfType("MyException");
            }
        }

        [TestMethod, Priority(0)]
        public async Task ConstantMath() {
            using (var server = await CreateServerAsync(PythonVersions.LatestAvailable2X)) {
                var analysis = await server.OpenDefaultDocumentAndGetAnalysisAsync(@"
a = 1. + 2. + 3. # no type info for a, b or c
b = 1 + 2. + 3.
c = 1. + 2 + 3.
d = 1. + 2. + 3 # d is 'int', should be 'float'
e = 1 + 1L # e is a 'float', should be 'long' under v2.x (error under v3.x)
f = 1 / 2 # f is 'int', should be 'float' under v3.x");

                analysis.Should().HaveVariable("a").OfType(BuiltinTypeId.Float)
                    .And.HaveVariable("b").OfType(BuiltinTypeId.Float)
                    .And.HaveVariable("c").OfType(BuiltinTypeId.Float)
                    .And.HaveVariable("d").OfType(BuiltinTypeId.Float)
                    .And.HaveVariable("e").OfType(BuiltinTypeId.Long)
                    .And.HaveVariable("f").OfType(BuiltinTypeId.Int);
            }

            using (var server = await CreateServerAsync(PythonVersions.LatestAvailable3X)) {
                var analysis = await server.OpenDefaultDocumentAndGetAnalysisAsync(@"
a = 1. + 2. + 3. # no type info for a, b or c
b = 1 + 2. + 3.
c = 1. + 2 + 3.
d = 1. + 2. + 3 # d is 'int', should be 'float'
f = 1 / 2 # f is 'int', should be 'float' under v3.x");

                analysis.Should().HaveVariable("a").OfType(BuiltinTypeId.Float)
                    .And.HaveVariable("b").OfType(BuiltinTypeId.Float)
                    .And.HaveVariable("c").OfType(BuiltinTypeId.Float)
                    .And.HaveVariable("d").OfType(BuiltinTypeId.Float)
                    .And.HaveVariable("f").OfType(BuiltinTypeId.Float);
            }
        }

        [TestMethod, Priority(0)]
        public async Task StringConcatenation() {
            using (var server = await CreateServerAsync(PythonVersions.LatestAvailable2X)) {
                var analysis = await server.OpenDefaultDocumentAndGetAnalysisAsync(@"
x = u'abc'
y = x + u'dEf'


x1 = 'abc'
y1 = x1 + 'def'

fob = 'abc'.lower()
oar = fob + 'Def'

fob2 = u'ab' + u'cd'
oar2 = fob2 + u'ef'");

                analysis.Should().HaveVariable("y").OfType(BuiltinTypeId.Unicode)
                    .And.HaveVariable("y1").OfType(BuiltinTypeId.Str)
                    .And.HaveVariable("oar").OfType(BuiltinTypeId.Str)
                    .And.HaveVariable("oar2").OfType(BuiltinTypeId.Unicode);
            }
        }

        [TestMethod, Priority(0)]
        public async Task StringFormatting() {
            using (var server = await CreateServerAsync(PythonVersions.LatestAvailable2X)) {
                var analysis = await server.OpenDefaultDocumentAndGetAnalysisAsync(@"
x = u'abc %d'
y = x % (42, )


x1 = 'abc %d'
y1 = x1 % (42, )

fob = 'abc %d'.lower()
oar = fob % (42, )

fob2 = u'abc' + u'%d'
oar2 = fob2 % (42, )");

                analysis.Should().HaveVariable("y").OfType(BuiltinTypeId.Unicode)
                    .And.HaveVariable("y1").OfType(BuiltinTypeId.Str)
                    .And.HaveVariable("oar").OfType(BuiltinTypeId.Str)
                    .And.HaveVariable("oar2").OfType(BuiltinTypeId.Unicode);
            }
        }

        [TestMethod, Priority(0)]
        public async Task StringFormattingV36() {
            using (var server = await CreateServerAsync(PythonVersions.Required_Python36X)) {
                var analysis = await server.OpenDefaultDocumentAndGetAnalysisAsync(@"
y = f'abc {42}'
ry = rf'abc {42}'
yr = fr'abc {42}'
fadd = f'abc{42}' + f'{42}'

def f(val):
    print(val)
f'abc {f(42)}'
");
                analysis.Should().HaveVariable("y").OfType(BuiltinTypeId.Str)
                    .And.HaveVariable("ry").OfType(BuiltinTypeId.Str)
                    .And.HaveVariable("yr").OfType(BuiltinTypeId.Str)
                    .And.HaveVariable("fadd").OfType(BuiltinTypeId.Str);
                // TODO: Enable analysis of f-strings
                //    .And.HaveVariable("val",  BuiltinTypeId.Int);
            }
        }

        [TestMethod, Priority(0)]
        public async Task StringMultiply() {
            using (var server = await CreateServerAsync(PythonVersions.LatestAvailable2X)) {
                var analysis = await server.OpenDefaultDocumentAndGetAnalysisAsync(@"
x = u'abc %d'
y = x * 100


x1 = 'abc %d'
y1 = x1 * 100

fob = 'abc %d'.lower()
oar = fob * 100

fob2 = u'abc' + u'%d'
oar2 = fob2 * 100");
                analysis.Should().HaveVariable("x").OfType(BuiltinTypeId.Unicode)
                    .And.HaveVariable("y").OfType(BuiltinTypeId.Unicode)
                    .And.HaveVariable("y1").OfType(BuiltinTypeId.Str)
                    .And.HaveVariable("oar").OfType(BuiltinTypeId.Str)
                    .And.HaveVariable("oar2").OfType(BuiltinTypeId.Unicode);
            }
        }

        [TestMethod, Priority(0)]
        public async Task StringMultiply_2() {
            using (var server = await CreateServerAsync(PythonVersions.LatestAvailable2X)) {
                var analysis = await server.OpenDefaultDocumentAndGetAnalysisAsync(@"
x = u'abc %d'
y = 100 * x


x1 = 'abc %d'
y1 = 100 * x1

fob = 'abc %d'.lower()
oar = 100 * fob

fob2 = u'abc' + u'%d'
oar2 = 100 * fob2");
                analysis.Should().HaveVariable("y").OfType(BuiltinTypeId.Unicode)
                    .And.HaveVariable("y1").OfType(BuiltinTypeId.Str)
                    .And.HaveVariable("oar").OfType(BuiltinTypeId.Str)
                    .And.HaveVariable("oar2").OfType(BuiltinTypeId.Unicode);
            }
        }

        [TestMethod, Priority(0)]
        public async Task NotOperator() {
            var text = @"

class C(object):
    def __nonzero__(self):
        pass

    def __bool__(self):
        pass

a = not C()
";

            using (var server = await CreateServerAsync(PythonVersions.LatestAvailable2X)) {
                var analysis = await server.OpenDefaultDocumentAndGetAnalysisAsync(text);
                analysis.Should().HaveVariable("a").OfType(BuiltinTypeId.Bool);
            }

            using (var server = await CreateServerAsync(PythonVersions.LatestAvailable3X)) {
                var analysis = await server.OpenDefaultDocumentAndGetAnalysisAsync(text);
                analysis.Should().HaveVariable("a").OfType(BuiltinTypeId.Bool);
            }
        }

        [TestMethod, Priority(0)]
        public async Task UnaryOperatorPlus() {
            using (var server = await CreateServerAsync()) {
                var analysis = await server.OpenDefaultDocumentAndGetAnalysisAsync(@"
class Result(object):
    pass

class C(object):
    def __pos__(self):
        return Result()

a = +C()
b = ++C()
");
                analysis.Should().HaveVariable("a").OfTypes("Result")
                    .And.HaveVariable("b").OfTypes("Result");
            }
        }

        [TestMethod, Priority(0)]
        public async Task UnaryOperatorMinus() {
            using (var server = await CreateServerAsync()) {
                var analysis = await server.OpenDefaultDocumentAndGetAnalysisAsync(@"
class Result(object):
    pass

class C(object):
    def __neg__(self):
        return Result()

a = -C()
b = --C()
");
                analysis.Should().HaveVariable("a").OfTypes("Result")
                    .And.HaveVariable("b").OfTypes("Result");
            }
        }

        [TestMethod, Priority(0)]
        public async Task UnaryOperatorTilde() {
            using (var server = await CreateServerAsync()) {
                var analysis = await server.OpenDefaultDocumentAndGetAnalysisAsync(@"
class Result(object):
    pass

class C(object):
    def __invert__(self):
        return Result()

a = ~C()
b = ~~C()
");
                analysis.Should().HaveVariable("a").OfTypes("Result")
                    .And.HaveVariable("b").OfTypes("Result");
            }
        }


        [TestMethod, Priority(0)]
        public async Task TrueDividePython3X() {
            var text = @"
class C:
    def __truediv__(self, other):
        return 42
    def __rtruediv__(self, other):
        return 3.0

a = C()
b = a / 'abc'
c = 'abc' / a
";

            using (var server = await CreateServerAsync(PythonVersions.Required_Python35X)) {
                var analysis = await server.OpenDefaultDocumentAndGetAnalysisAsync(text);
                analysis.Should().HaveVariable("b").OfType(BuiltinTypeId.Int)
                    .And.HaveVariable("c").OfType(BuiltinTypeId.Float);
            }
        }

        [TestMethod, Priority(0)]
        public async Task BinaryOperators() {
            var operators = new[] {
                new { Method = "add", Operator = "+", Version = PythonVersions.Required_Python27X },
                new { Method = "sub", Operator = "-", Version = PythonVersions.Required_Python27X },
                new { Method = "mul", Operator = "*", Version = PythonVersions.Required_Python27X },
                new { Method = "div", Operator = "/", Version = PythonVersions.Required_Python27X },
                new { Method = "mod", Operator = "%", Version = PythonVersions.Required_Python27X },
                new { Method = "and", Operator = "&", Version = PythonVersions.Required_Python27X },
                new { Method = "or", Operator = "|", Version = PythonVersions.Required_Python27X },
                new { Method = "xor", Operator = "^", Version = PythonVersions.Required_Python27X },
                new { Method = "lshift", Operator = "<<", Version = PythonVersions.Required_Python27X },
                new { Method = "rshift", Operator = ">>", Version = PythonVersions.Required_Python27X },
                new { Method = "pow", Operator = "**", Version = PythonVersions.Required_Python27X },
                new { Method = "floordiv", Operator = "//", Version = PythonVersions.Required_Python27X },
                new { Method = "matmul", Operator = "@", Version = PythonVersions.Required_Python35X },
            };

            var text = @"
class ForwardResult(object):
    pass

class ReverseResult(object):
    pass

class C(object):
    def __{0}__(self, other):
        return ForwardResult()

    def __r{0}__(self, other):
        return ReverseResult()

a = C() {1} 42
b = 42 {1} C()
c = [] {1} C()
d = C() {1} []
e = () {1} C()
f = C() {1} ()
g = C() {1} 42.0
h = 42.0 {1} C()
i = C() {1} 42L
j = 42L {1} C()
k = C() {1} 42j
l = 42j {1} C()
m = C()
m {1}= m
";

            foreach (var test in operators) {
                Console.WriteLine(test.Operator);
                var code = string.Format(text, test.Method, test.Operator);
                if (test.Version.Version.ToLanguageVersion().Is3x()) {
                    code = code.Replace("42L", "42");
                }

                using (var server = await CreateServerAsync(test.Version)) {
                    var analysis = await server.OpenDefaultDocumentAndGetAnalysisAsync(code);
                    analysis.Should().HaveVariable("a").OfType("ForwardResult")
                    .And.HaveVariable("b").OfType("ReverseResult")
                    .And.HaveVariable("c").OfType("ReverseResult")
                    .And.HaveVariable("d").OfType("ForwardResult")
                    .And.HaveVariable("e").OfType("ReverseResult")
                    .And.HaveVariable("f").OfType("ForwardResult")
                    .And.HaveVariable("g").OfType("ForwardResult")
                    .And.HaveVariable("h").OfType("ReverseResult")
                    .And.HaveVariable("i").OfType("ForwardResult")
                    .And.HaveVariable("j").OfType("ReverseResult")
                    .And.HaveVariable("k").OfType("ForwardResult")
                    .And.HaveVariable("l").OfType("ReverseResult")
                    // We assume that augmented assignments keep their type
                    .And.HaveVariable("m").OfType("C");
                }
            }
        }

        [TestMethod, Priority(0)]
        public async Task SequenceConcat() {
            var text = @"
x1 = ()
y1 = x1 + ()
y1v = y1[0]

x2 = (1,2,3)
y2 = x2 + (4.0,5.0,6.0)
y2v = y2[0]

x3 = [1,2,3]
y3 = x3 + [4.0,5.0,6.0]
y3v = y3[0]
";

            using (var server = await CreateServerAsync(PythonVersions.LatestAvailable2X)) {
                var analysis = await server.OpenDefaultDocumentAndGetAnalysisAsync(text);
                analysis.Should().HaveVariable("x1").OfType(BuiltinTypeId.Tuple)
                    .And.HaveVariable("y1").OfType(BuiltinTypeId.Tuple)
                    .And.HaveVariable("y1v").WithNoTypes()
                    .And.HaveVariable("y2").OfType(BuiltinTypeId.Tuple)
                    .And.HaveVariable("y2v").OfTypes(BuiltinTypeId.Int, BuiltinTypeId.Float)
                    .And.HaveVariable("y3").OfType(BuiltinTypeId.List)
                    .And.HaveVariable("y3v").OfTypes(BuiltinTypeId.Int, BuiltinTypeId.Float);
            }
        }

        [TestMethod, Priority(0)]
        public async Task SequenceMultiply() {
            var text = @"
x = ()
y = x * 100

x1 = (1,2,3)
y1 = x1 * 100

fob = [1,2,3]
oar = fob * 100

fob2 = []
oar2 = fob2 * 100";

            using (var server = await CreateServerAsync(PythonVersions.LatestAvailable2X)) {
                var analysis = await server.OpenDefaultDocumentAndGetAnalysisAsync(text);
                analysis.Should().HaveVariable("y").WithDescription("tuple")
                    .And.HaveVariable("y1").WithDescription("tuple[int, int, int]")
                    .And.HaveVariable("oar").WithDescription("list[int, int, int]")
                    .And.HaveVariable("oar2").WithDescription("list");
            }
        }

        [TestMethod, Priority(0)]
        public async Task SequenceMultiply_2() {
            var text = @"
x = ()
y = 100 * x

x1 = (1,2,3)
y1 = 100 * x1

fob = [1,2,3]
oar = 100 * fob 

fob2 = []
oar2 = 100 * fob2";

            using (var server = await CreateServerAsync(PythonVersions.LatestAvailable2X)) {
                var analysis = await server.OpenDefaultDocumentAndGetAnalysisAsync(text);
                analysis.Should().HaveVariable("y").WithDescription("tuple")
                    .And.HaveVariable("y1").WithDescription("tuple[int, int, int]")
                    .And.HaveVariable("oar").WithDescription("list[int, int, int]")
                    .And.HaveVariable("oar2").WithDescription("list");
            }
        }

        [TestMethod, Priority(0)]
        public async Task InterableTypesDescription_Long() {
            var text = @"
x1 = (1,'2',3,4.,5,6,7,8)
y1 = 100 * x1

fob = [1,2,'3',4,5.,6,7,8]
oar = 100 * fob
";

            using (var server = await CreateServerAsync(PythonVersions.LatestAvailable2X)) {
                var analysis = await server.OpenDefaultDocumentAndGetAnalysisAsync(text);
                analysis.Should()
                    .HaveVariable("y1").WithDescription("tuple[int, str, int, float, int, int, ...]")
                    .And.HaveVariable("oar").WithDescription("list[int, int, str, int, float, int, ...]");
            }
        }

        [TestMethod, Priority(0)]
        public async Task SequenceContains() {
            var text = @"
a_tuple = ()
a_list = []
a_set = { 1 }
a_dict = {}
a_string = 'abc'

t1 = 100 in a_tuple
t2 = 100 not in a_tuple

l1 = 100 in a_list
l2 = 100 not in a_list

s1 = 100 in a_set
s2 = 100 not in a_set

d1 = 100 in a_dict
d2 = 100 not in a_dict

r1 = 100 in a_string
r2 = 100 not in a_string
";

            using (var server = await CreateServerAsync(PythonVersions.LatestAvailable2X)) {
                var analysis = await server.OpenDefaultDocumentAndGetAnalysisAsync(text);
                analysis.Should().HaveVariable("t1").OfType(BuiltinTypeId.Bool)
                    .And.HaveVariable("t2").OfType(BuiltinTypeId.Bool)
                    .And.HaveVariable("l1").OfType(BuiltinTypeId.Bool)
                    .And.HaveVariable("l2").OfType(BuiltinTypeId.Bool)
                    .And.HaveVariable("s1").OfType(BuiltinTypeId.Bool)
                    .And.HaveVariable("s2").OfType(BuiltinTypeId.Bool)
                    .And.HaveVariable("d1").OfType(BuiltinTypeId.Bool)
                    .And.HaveVariable("d2").OfType(BuiltinTypeId.Bool)
                    .And.HaveVariable("r1").OfType(BuiltinTypeId.Bool)
                    .And.HaveVariable("r2").OfType(BuiltinTypeId.Bool);
            }
        }

        [TestMethod, Priority(0)]
        public async Task DescriptorNoDescriptor() {
            var text = @"
class NoDescriptor:
       def nodesc_method(self): pass

class SomeClass:
    fob = NoDescriptor()

    def f(self):
        self.fob
        pass
";

            using (var server = await CreateServerAsync()) {
                var analysis = await server.OpenDefaultDocumentAndGetAnalysisAsync(text);
                analysis.Should().HaveClass("SomeClass").WithFunction("f")
                    .Which.Should().HaveParameter("self").WithValue<IInstanceInfo>()
                    .Which.Should().HaveMember<IInstanceInfo>("fob")
                    .Which.Should().HaveMember<IBoundMethodInfo>("nodesc_method");
            }
        }

        /// <summary>
        /// Verifies that a line in triple quoted string which ends with a \ (eating the newline) doesn't throw
        /// off our newline tracking.
        /// </summary>
        [TestMethod, Priority(0)]
        public async Task ReferencesTripleQuotedStringWithBackslash() {
            // instance variables
            var text = @"
'''this is a triple quoted string\
that ends with a backslash on a line\
and our line info should remain correct'''

# add ref w/o type info
class C(object):
    def __init__(self, fob):
        self.abc = fob
        del self.abc
        print self.abc

";

            using (var server = await CreateServerAsync(PythonVersions.LatestAvailable2X)) {
                var uri = TestData.GetDefaultModuleUri();
                await server.SendDidOpenTextDocument(uri, text);

                var referencesAbc = await server.SendFindReferences(uri, 8, 15);
                var referencesFob = await server.SendFindReferences(uri, 8, 21);

                referencesAbc.Should().OnlyHaveReferences(
                    (uri, (8, 13, 8, 16), ReferenceKind.Definition),
                    (uri, (9, 17, 9, 20), ReferenceKind.Reference),
                    (uri, (10, 19, 10, 22), ReferenceKind.Reference)
                );
                referencesFob.Should().OnlyHaveReferences(
                    (uri, (7, 23, 7, 26), ReferenceKind.Definition),
                    (uri, (8, 19, 8, 22), ReferenceKind.Reference)
                );
            }
        }

        [TestMethod, Priority(0)]
        public async Task References_InstanceVariables() {
            using (var server = await CreateServerAsync(PythonVersions.LatestAvailable2X)) {
                var uri = TestData.GetDefaultModuleUri();

                var text = @"
# add ref w/o type info
class C(object):
    def __init__(self, fob):
        self.abc = fob
        del self.abc
        print self.abc

";

                await server.SendDidOpenTextDocument(uri, text);

                var referencesAbc = await server.SendFindReferences(uri, 4, 15);
                var referencesFob = await server.SendFindReferences(uri, 4, 21);

                referencesAbc.Should().OnlyHaveReferences(
                    (uri, (4, 13, 4, 16), ReferenceKind.Definition),
                    (uri, (5, 17, 5, 20), ReferenceKind.Reference),
                    (uri, (6, 19, 6, 22), ReferenceKind.Reference)
                );
                referencesFob.Should().OnlyHaveReferences(
                    (uri, (3, 23, 3, 26), ReferenceKind.Definition),
                    (uri, (4, 19, 4, 22), ReferenceKind.Reference)
                );

                text = @"
# add ref w/ type info
class D(object):
    def __init__(self, fob):
        self.abc = fob
        del self.abc
        print self.abc

D(42)";
                await server.SendDidChangeTextDocumentAsync(uri, text);

                referencesAbc = await server.SendFindReferences(uri, 4, 15);
                referencesFob = await server.SendFindReferences(uri, 4, 21);
                var referencesD = await server.SendFindReferences(uri, 8, 1);

                referencesAbc.Should().OnlyHaveReferences(
                    (uri, (4, 13, 4, 16), ReferenceKind.Definition),
                    (uri, (5, 17, 5, 20), ReferenceKind.Reference),
                    (uri, (6, 19, 6, 22), ReferenceKind.Reference)
                );
                referencesFob.Should().OnlyHaveReferences(
                    (uri, (3, 23, 3, 26), ReferenceKind.Definition),
                    (uri, (4, 19, 4, 22), ReferenceKind.Reference)
                );
                referencesD.Should().OnlyHaveReferences(
                    (uri, (2, 6, 2, 7), ReferenceKind.Definition),
                    (uri, (2, 0, 6, 22), ReferenceKind.Value),
                    (uri, (8, 0, 8, 1), ReferenceKind.Reference)
                );
            }
        }

        [TestMethod, Priority(0)]
        public async Task References_FunctionDefinitions() {
            using (var server = await CreateServerAsync(PythonVersions.LatestAvailable2X)) {
                var uri = TestData.GetDefaultModuleUri();
                var text = @"
def f(): pass

x = f()";
                await server.SendDidOpenTextDocument(uri, text);

                var referencesF = await server.SendFindReferences(uri, 3, 5);
                referencesF.Should().OnlyHaveReferences(
                    (uri, (1, 0, 1, 13), ReferenceKind.Value),
                    (uri, (1, 4, 1, 5), ReferenceKind.Definition),
                    (uri, (3, 4, 3, 5), ReferenceKind.Reference)
                );

                text = @"
def f(): pass

x = f";
                await server.SendDidChangeTextDocumentAsync(uri, text);
                referencesF = await server.SendFindReferences(uri, 3, 5);

                referencesF.Should().OnlyHaveReferences(
                    (uri, (1, 0, 1, 13), ReferenceKind.Value),
                    (uri, (1, 4, 1, 5), ReferenceKind.Definition),
                    (uri, (3, 4, 3, 5), ReferenceKind.Reference)
                );
            }
        }

        [TestMethod, Priority(0)]
        public async Task References_ClassVariables() {
            using (var server = await CreateServerAsync(PythonVersions.LatestAvailable2X)) {
                var uri = TestData.GetDefaultModuleUri();
                var text = @"

class D(object):
    abc = 42
    print abc
    del abc
";
                await server.SendDidOpenTextDocument(uri, text);
                var references = await server.SendFindReferences(uri, 3, 5);

                references.Should().OnlyHaveReferences(
                    (uri, (3, 4, 3, 7), ReferenceKind.Definition),
                    (uri, (4, 10, 4, 13), ReferenceKind.Reference),
                    (uri, (5, 8, 5, 11), ReferenceKind.Reference)
                );
            }
        }

        [TestMethod, Priority(0)]
        public async Task References_ClassDefinition() {
            using (var server = await CreateServerAsync(PythonVersions.LatestAvailable2X)) {
                var uri = TestData.GetDefaultModuleUri();
                var text = @"
class D(object): pass

a = D
";
                await server.SendDidOpenTextDocument(uri, text);
                var references = await server.SendFindReferences(uri, 3, 5);

                references.Should().OnlyHaveReferences(
                    (uri, (1, 0, 1, 21), ReferenceKind.Value),
                    (uri, (1, 6, 1, 7), ReferenceKind.Definition),
                    (uri, (3, 4, 3, 5), ReferenceKind.Reference)
                );
            }
        }

        [TestMethod, Priority(0)]
        public async Task References_MethodDefinition() {
            using (var server = await CreateServerAsync(PythonVersions.LatestAvailable2X)) {
                var uri = TestData.GetDefaultModuleUri();
                var text = @"
class D(object): 
    def f(self): pass

a = D().f()
";
                await server.SendDidOpenTextDocument(uri, text);

                var references = await server.SendFindReferences(uri, 4, 9);
                references.Should().OnlyHaveReferences(
                    (uri, (2, 4, 2, 21), ReferenceKind.Value),
                    (uri, (2, 8, 2, 9), ReferenceKind.Definition),
                    (uri, (4, 8, 4, 9), ReferenceKind.Reference)
                );
            }
        }

        [TestMethod, Priority(0)]
        public async Task References_Globals() {
            using (var server = await CreateServerAsync(PythonVersions.LatestAvailable2X)) {
                var uri = TestData.GetDefaultModuleUri();
                var text = @"
abc = 42
print abc
del abc
";
                await server.SendDidOpenTextDocument(uri, text);

                var references = await server.SendFindReferences(uri, 2, 7);
                references.Should().OnlyHaveReferences(
                    (uri, (1, 0, 1, 3), ReferenceKind.Definition),
                    (uri, (2, 6, 2, 9), ReferenceKind.Reference),
                    (uri, (3, 4, 3, 7), ReferenceKind.Reference)
                );
            }
        }

        [TestMethod, Priority(0)]
        public async Task References_Parameters() {
            using (var server = await CreateServerAsync(PythonVersions.LatestAvailable2X)) {
                var uri = TestData.GetDefaultModuleUri();
                var text = @"
def f(abc):
    print abc
    abc = 42
    del abc
";
                await server.SendDidOpenTextDocument(uri, text);

                var references = await server.SendFindReferences(uri, 2, 11);
                references.Should().OnlyHaveReferences(
                    (uri, (1, 6, 1, 9), ReferenceKind.Definition),
                    (uri, (3, 4, 3, 7), ReferenceKind.Reference),
                    (uri, (2, 10, 2, 13), ReferenceKind.Reference),
                    (uri, (4, 8, 4, 11), ReferenceKind.Reference)
                );
            }
        }

        [TestMethod, Priority(0)]
        public async Task References_NamedArguments() {
            using (var server = await CreateServerAsync(PythonVersions.LatestAvailable2X)) {
                var uri = TestData.GetDefaultModuleUri();
                var text = @"
def f(abc):
    print abc

f(abc = 123)
";
                await server.SendDidOpenTextDocument(uri, text);

                var references = await server.SendFindReferences(uri, 2, 11);
                references.Should().OnlyHaveReferences(
                    (uri, (1, 6, 1, 9), ReferenceKind.Definition),
                    (uri, (2, 10, 2, 13), ReferenceKind.Reference),
                    (uri, (4, 2, 4, 5), ReferenceKind.Reference)
                );
            }
        }

        [TestMethod, Priority(0)]
        [Ignore("https://github.com/Microsoft/python-language-server/issues/40")]
        public async Task References_GrammarTest_Statements() {
            using (var server = await CreateServerAsync(PythonVersions.LatestAvailable2X)) {
                var uri = TestData.GetDefaultModuleUri();
                var text = @"
def f(abc):
    try: pass
    except abc: pass

    try: pass
    except TypeError, abc: pass

    abc, oar = 42, 23
    abc[23] = 42
    abc.fob = 42
    abc += 2

    class D(abc): pass

    for x in abc: print x

    import abc
    from xyz import abc
    from xyz import oar as abc

    if abc: print 'hi'
    elif abc: print 'bye'
    else: abc

    with abc:
        return abc

    print abc
    assert abc, abc

    raise abc
    raise abc, abc, abc

    while abc:
        abc
    else:
        abc

    for x in fob: 
        print x
    else:
        print abc

    try: pass
    except TypeError: pass
    else:
        abc
";
                await server.SendDidOpenTextDocument(uri, text);

                var references = await server.SendFindReferences(uri, 3, 12);
                references.Should().OnlyHaveReferences(
                    (uri, (1, 6, 1, 9), ReferenceKind.Definition),
                    (uri, (3, 11, 3, 14), ReferenceKind.Reference),
                    (uri, (6, 22, 6, 25), ReferenceKind.Definition),

                    (uri, (8, 4, 8, 7), ReferenceKind.Definition),
                    (uri, (9, 4, 9, 7), ReferenceKind.Reference),
                    (uri, (10, 4, 10, 7), ReferenceKind.Reference),
                    (uri, (11, 4, 11, 7), ReferenceKind.Reference),

                    (uri, (13, 12, 13, 15), ReferenceKind.Reference),

                    (uri, (15, 13, 15, 16), ReferenceKind.Reference),

                    (uri, (17, 11, 17, 14), ReferenceKind.Reference),
                    (uri, (18, 20, 18, 23), ReferenceKind.Reference),
                    (uri, (19, 27, 19, 30), ReferenceKind.Reference),

                    (uri, (21, 7, 21, 10), ReferenceKind.Reference),
                    (uri, (22, 9, 22, 12), ReferenceKind.Reference),
                    (uri, (23, 10, 23, 13), ReferenceKind.Reference),

                    (uri, (25, 9, 25, 12), ReferenceKind.Reference),
                    (uri, (26, 15, 26, 18), ReferenceKind.Reference),

                    (uri, (28, 10, 28, 13), ReferenceKind.Reference),
                    (uri, (29, 11, 29, 14), ReferenceKind.Reference),
                    (uri, (29, 16, 29, 19), ReferenceKind.Reference),

                    (uri, (31, 10, 31, 13), ReferenceKind.Reference),
                    (uri, (32, 15, 32, 18), ReferenceKind.Reference),
                    (uri, (32, 20, 32, 23), ReferenceKind.Reference),
                    (uri, (32, 10, 32, 13), ReferenceKind.Reference),

                    (uri, (34, 10, 34, 13), ReferenceKind.Reference),
                    (uri, (35, 8, 35, 11), ReferenceKind.Reference),
                    (uri, (37, 8, 37, 11), ReferenceKind.Reference),

                    (uri, (42, 14, 42, 17), ReferenceKind.Reference),

                    (uri, (47, 8, 47, 11), ReferenceKind.Reference)
                );
            }
        }

        [TestMethod, Priority(0)]
        public async Task References_GrammarTest_Expressions() {
            var uri = TestData.GetDefaultModuleUri();
            using (var server = await CreateServerAsync(PythonVersions.LatestAvailable2X)) {
                var text = @"
def f(abc):
    x = abc + 2
    x = 2 + abc
    x = l[abc]
    x = abc[l]
    x = abc.fob
    
    g(abc)

    abc if abc else abc

    {abc:abc},
    [abc, abc]
    (abc, abc)
    {abc}

    yield abc
    [x for x in abc]
    (x for x in abc)

    abc or abc
    abc and abc

    +abc
    x[abc:abc:abc]

    abc == abc
    not abc

    lambda : abc
";
                await server.SendDidOpenTextDocument(uri, text);

                var references = await server.SendFindReferences(uri, 3, 12);
                references.Should().OnlyHaveReferences(
                    (uri, (1, 6, 1, 9), ReferenceKind.Definition),

                    (uri, (2, 8, 2, 11), ReferenceKind.Reference),
                    (uri, (3, 12, 3, 15), ReferenceKind.Reference),

                    (uri, (4, 10, 4, 13), ReferenceKind.Reference),
                    (uri, (5, 8, 5, 11), ReferenceKind.Reference),
                    (uri, (6, 8, 6, 11), ReferenceKind.Reference),
                    (uri, (8, 6, 8, 9), ReferenceKind.Reference),

                    (uri, (10, 11, 10, 14), ReferenceKind.Reference),
                    (uri, (10, 4, 10, 7), ReferenceKind.Reference),
                    (uri, (10, 20, 10, 23), ReferenceKind.Reference),

                    (uri, (12, 5, 12, 8), ReferenceKind.Reference),
                    (uri, (12, 9, 12, 12), ReferenceKind.Reference),
                    (uri, (13, 5, 13, 8), ReferenceKind.Reference),
                    (uri, (13, 10, 13, 13), ReferenceKind.Reference),
                    (uri, (14, 5, 14, 8), ReferenceKind.Reference),
                    (uri, (14, 10, 14, 13), ReferenceKind.Reference),
                    (uri, (15, 5, 15, 8), ReferenceKind.Reference),

                    (uri, (17, 10, 17, 13), ReferenceKind.Reference),
                    (uri, (18, 16, 18, 19), ReferenceKind.Reference),
                    (uri, (21, 4, 21, 7), ReferenceKind.Reference),

                    (uri, (21, 11, 21, 14), ReferenceKind.Reference),
                    (uri, (22, 4, 22, 7), ReferenceKind.Reference),
                    (uri, (22, 12, 22, 15), ReferenceKind.Reference),
                    (uri, (24, 5, 24, 8), ReferenceKind.Reference),

                    (uri, (25, 6, 25, 9), ReferenceKind.Reference),
                    (uri, (25, 10, 25, 13), ReferenceKind.Reference),
                    (uri, (25, 14, 25, 17), ReferenceKind.Reference),
                    (uri, (27, 4, 27, 7), ReferenceKind.Reference),

                    (uri, (27, 11, 27, 14), ReferenceKind.Reference),
                    (uri, (28, 8, 28, 11), ReferenceKind.Reference),
                    (uri, (19, 16, 19, 19), ReferenceKind.Reference),

                    (uri, (30, 13, 30, 16), ReferenceKind.Reference)
                );
            }
        }

        [TestMethod, Priority(0)]
        public async Task References_Parameters_NestedFunction() {
            var uri = TestData.GetDefaultModuleUri();
            using (var server = await CreateServerAsync(PythonVersions.LatestAvailable2X)) {
                var text = @"
def f(a):
    def g():
        print(a)
        assert isinstance(a, int)
        a = 200
        print(a)
";
                await server.SendDidOpenTextDocument(uri, text);

                var expected = new (Uri documentUri, (int, int, int, int), ReferenceKind?) [] {
                    (uri, (1, 6, 1, 7), ReferenceKind.Definition),
                    (uri, (3, 14, 3, 15), ReferenceKind.Reference),
                    (uri, (4, 26, 4, 27), ReferenceKind.Reference),
                    (uri, (5, 8, 5, 9), ReferenceKind.Reference),
                    (uri, (6, 14, 6, 15), ReferenceKind.Reference)
                };
                var references = await server.SendFindReferences(uri, 3, 15);
                references.Should().OnlyHaveReferences(expected);

                references = await server.SendFindReferences(uri, 5, 9);
                references.Should().OnlyHaveReferences(expected);

                references = await server.SendFindReferences(uri, 6, 15);
                references.Should().OnlyHaveReferences(expected);
            }
        }

        [TestMethod, Priority(0)]
        public async Task References_ClassLocalVariable() {
            var uri = TestData.GetDefaultModuleUri();
            using (var server = await CreateServerAsync(PythonVersions.LatestAvailable2X)) {
                var text = @"
a = 1
class B:
    a = 2
";
                await server.SendDidOpenTextDocument(uri, text);
                var references = await server.SendFindReferences(uri, 3, 5);
                references.Should().OnlyHaveReferences(
                    (uri, (3, 4, 3, 5), ReferenceKind.Definition)
                );
                references = await server.SendFindReferences(uri, 1, 1);
                references.Should().OnlyHaveReferences(
                    (uri, (1, 0, 1, 1), ReferenceKind.Definition)
                );
            }
        }

        [TestMethod, Priority(0)]
        public async Task ListDictArgReferences() {
            var text = @"
def f(*a, **k):
    x = a[1]
    y = k['a']

#out
a = 1
k = 2
";
            var uri = TestData.GetDefaultModuleUri();
            using (var server = await CreateServerAsync()) {
                await server.SendDidOpenTextDocument(uri, text);

                var referencesA = await server.SendFindReferences(uri, 2, 8);
                var referencesK = await server.SendFindReferences(uri, 3, 8);
                referencesA.Should().OnlyHaveReferences(
                    (uri, (1, 7, 1, 8), ReferenceKind.Definition),
                    (uri, (2, 8, 2, 9), ReferenceKind.Reference)
                );
                referencesK.Should().OnlyHaveReferences(
                    (uri, (1, 12, 1, 13), ReferenceKind.Definition),
                    (uri, (3, 8, 3, 9), ReferenceKind.Reference)
                );

                referencesA = await server.SendFindReferences(uri, 6, 1);
                referencesK = await server.SendFindReferences(uri, 7, 1);
                referencesA.Should().OnlyHaveReference(uri, (6, 0, 6, 1), ReferenceKind.Definition);
                referencesK.Should().OnlyHaveReference(uri, (7, 0, 7, 1), ReferenceKind.Definition);
            }
        }

        [TestMethod, Priority(0)]
        public async Task KeywordArgReferences() {
            var text = @"
def f(a):
    pass

f(a=1)
";
            var uri = TestData.GetDefaultModuleUri();
            using (var server = await CreateServerAsync()) {
                await server.SendDidOpenTextDocument(uri, text);

                var references = await server.SendFindReferences(uri, 4, 3);
                references.Should().OnlyHaveReferences(
                    (uri, (1, 6, 1, 7), ReferenceKind.Definition),
                    (uri, (4, 2, 4, 3), ReferenceKind.Reference)
                );
            }
        }

        [TestMethod, Priority(0)]
        public async Task ReferencesCrossModule() {
            var fobText = @"
from oar import abc

abc()
";
            var oarText = "class abc(object): pass";
            var fobUri = TestData.GetTempPathUri("fob.py");
            var oarUri = TestData.GetTempPathUri("oar.py");
            using (var server = await CreateServerAsync(PythonVersions.LatestAvailable3X)) {
                await server.SendDidOpenTextDocument(fobUri, fobText);
                await server.SendDidOpenTextDocument(oarUri, oarText);

                var references = await server.SendFindReferences(oarUri, 0, 7);
                references.Should().OnlyHaveReferences(
                    (oarUri, (0, 0, 0, 23), ReferenceKind.Value),
                    (oarUri, (0, 6, 0, 9), ReferenceKind.Definition),
                    (fobUri, (1, 16, 1, 19), ReferenceKind.Reference),
                    (fobUri, (3, 0, 3, 3), ReferenceKind.Reference)
                );
            }
        }

        [TestMethod, Priority(0)]
        public async Task SuperclassMemberReferencesCrossModule() {
            // https://github.com/Microsoft/PTVS/issues/2271

            var fobText = @"
from oar import abc

class bcd(abc):
    def test(self):
        self.x
";
            var oarText = @"class abc(object):
    def __init__(self):
        self.x = 123
";

            var fobUri = TestData.GetTempPathUri("fob.py");
            var oarUri = TestData.GetTempPathUri("oar.py");
            using (var server = await CreateServerAsync(PythonVersions.LatestAvailable3X)) {
                await server.SendDidOpenTextDocument(fobUri, fobText);
                await server.SendDidOpenTextDocument(oarUri, oarText);

                var references = await server.SendFindReferences(oarUri, 2, 14);
                references.Should().OnlyHaveReferences(
                    (oarUri, (2, 13, 2, 14), ReferenceKind.Definition),
                    (fobUri, (5, 13, 5, 14), ReferenceKind.Reference)
                );
            }
        }

        [TestMethod, Priority(0)]
        public async Task ReferencesCrossMultiModule() {
            var fobText = @"
from oarbaz import abc

abc()
";
            var oarText = "class abc1(object): pass";
            var bazText = "\n\n\n\nclass abc2(object): pass";
            var oarBazText = @"from oar import abc1 as abc
from baz import abc2 as abc";

            var fobUri = TestData.GetTempPathUri("fob.py");
            var oarUri = TestData.GetTempPathUri("oar.py");
            var bazUri = TestData.GetTempPathUri("baz.py");
            var oarBazUri = TestData.GetTempPathUri("oarbaz.py");
            using (var server = await CreateServerAsync(PythonVersions.LatestAvailable2X)) {
                await server.SendDidOpenTextDocument(fobUri, fobText);
                await server.SendDidOpenTextDocument(oarUri, oarText);
                await server.SendDidOpenTextDocument(bazUri, bazText);
                await server.SendDidOpenTextDocument(oarBazUri, oarBazText);

                var referencesAbc1 = await server.SendFindReferences(oarUri, 0, 7);
                var referencesAbc2 = await server.SendFindReferences(bazUri, 4, 7);
                var referencesAbc = await server.SendFindReferences(fobUri, 3, 1);

                referencesAbc1.Should().OnlyHaveReferences(
                    (oarUri, (0, 0, 0, 24), ReferenceKind.Value),
                    (oarUri, (0, 6, 0, 10), ReferenceKind.Definition),
                    (oarBazUri, (0, 16, 0, 20), ReferenceKind.Reference),
                    (oarBazUri, (0, 24, 0, 27), ReferenceKind.Reference)
                );

                referencesAbc2.Should().OnlyHaveReferences(
                    (bazUri, (4, 0, 4, 24), ReferenceKind.Value),
                    (bazUri, (4, 6, 4, 10), ReferenceKind.Definition),
                    (oarBazUri, (1, 16, 1, 20), ReferenceKind.Reference),
                    (oarBazUri, (1, 24, 1, 27), ReferenceKind.Reference)
                );

                referencesAbc.Should().OnlyHaveReferences(
                    (oarUri, (0, 0, 0, 24), ReferenceKind.Value),
                    (bazUri, (4, 0, 4, 24), ReferenceKind.Value),
                    (oarBazUri, (0, 16, 0, 20), ReferenceKind.Reference),
                    (oarBazUri, (0, 24, 0, 27), ReferenceKind.Reference),
                    (oarBazUri, (1, 16, 1, 20), ReferenceKind.Reference),
                    (oarBazUri, (1, 24, 1, 27), ReferenceKind.Reference),
                    (fobUri, (1, 19, 1, 22), ReferenceKind.Reference),
                    (fobUri, (3, 0, 3, 3), ReferenceKind.Reference)
                );
            }
        }

        [TestMethod, Priority(0)]
        public async Task ImportStarReferences() {
            var fobText = @"
CONSTANT = 1
class Class: pass
def fn(): pass";
            var oarText = @"from fob import *



x = CONSTANT
c = Class()
f = fn()";
            var fobUri = TestData.GetTempPathUri("fob.py");
            var oarUri = TestData.GetTempPathUri("oar.py");
            using (var server = await CreateServerAsync()) {
                await server.SendDidOpenTextDocument(fobUri, fobText);
                await server.SendDidOpenTextDocument(oarUri, oarText);

                var referencesConstant = await server.SendFindReferences(oarUri, 4, 5);
                var referencesClass = await server.SendFindReferences(oarUri, 5, 5);
                var referencesfn = await server.SendFindReferences(oarUri, 6, 5);

                referencesConstant.Should().OnlyHaveReferences(
                    (fobUri, (1, 0, 1, 8), ReferenceKind.Definition),
                    (oarUri, (4, 4, 4, 12), ReferenceKind.Reference)
                );

                referencesClass.Should().OnlyHaveReferences(
                    (fobUri, (2, 0, 2, 17), ReferenceKind.Value),
                    (fobUri, (2, 6, 2, 11), ReferenceKind.Definition),
                    (oarUri, (5, 4, 5, 9), ReferenceKind.Reference)
                );

                referencesfn.Should().OnlyHaveReferences(
                    (fobUri, (3, 0, 3, 14), ReferenceKind.Value),
                    (fobUri, (3, 4, 3, 6), ReferenceKind.Definition),
                    (oarUri, (6, 4, 6, 6), ReferenceKind.Reference)
                );
            }
        }

        [TestMethod, Priority(0)]
        public async Task ImportAsReferences() {
            var fobText = @"
CONSTANT = 1
class Class: pass
def fn(): pass";
            var oarText = @"from fob import CONSTANT as CO, Class as Cl, fn as f



x = CO
c = Cl()
g = f()";

            var fobUri = TestData.GetTempPathUri("fob.py");
            var oarUri = TestData.GetTempPathUri("oar.py");
            using (var server = await CreateServerAsync()) {
                await server.SendDidOpenTextDocument(fobUri, fobText);
                await server.SendDidOpenTextDocument(oarUri, oarText);

                var referencesConstant = await server.SendFindReferences(fobUri, 1, 1);
                var referencesClass = await server.SendFindReferences(fobUri, 2, 7);
                var referencesFn = await server.SendFindReferences(fobUri, 3, 5);
                var referencesC0 = await server.SendFindReferences(oarUri, 4, 5);
                var referencesC1 = await server.SendFindReferences(oarUri, 5, 5);
                var referencesF = await server.SendFindReferences(oarUri, 6, 5);

                referencesConstant.Should().OnlyHaveReferences(
                    (fobUri, (1, 0, 1, 8), ReferenceKind.Definition),
                    (oarUri, (0, 16, 0, 24), ReferenceKind.Reference),
                    (oarUri, (0, 28, 0, 30), ReferenceKind.Reference),
                    (oarUri, (4, 4, 4, 6), ReferenceKind.Reference)
                );

                referencesClass.Should().OnlyHaveReferences(
                    (fobUri, (2, 0, 2, 17), ReferenceKind.Value),
                    (fobUri, (2, 6, 2, 11), ReferenceKind.Definition),
                    (oarUri, (0, 32, 0, 37), ReferenceKind.Reference),
                    (oarUri, (0, 41, 0, 43), ReferenceKind.Reference),
                    (oarUri, (5, 4, 5, 6), ReferenceKind.Reference)
                );

                referencesFn.Should().OnlyHaveReferences(
                    (fobUri, (3, 0, 3, 14), ReferenceKind.Value),
                    (fobUri, (3, 4, 3, 6), ReferenceKind.Definition),
                    (oarUri, (0, 45, 0, 47), ReferenceKind.Reference),
                    (oarUri, (0, 51, 0, 52), ReferenceKind.Reference),
                    (oarUri, (6, 4, 6, 5), ReferenceKind.Reference)
                );

                referencesC0.Should().OnlyHaveReferences(
                    (fobUri, (1, 0, 1, 8), ReferenceKind.Definition),
                    (oarUri, (0, 16, 0, 24), ReferenceKind.Reference),
                    (oarUri, (0, 28, 0, 30), ReferenceKind.Reference),
                    (oarUri, (4, 4, 4, 6), ReferenceKind.Reference)
                );

                referencesC1.Should().OnlyHaveReferences(
                    (fobUri, (2, 0, 2, 17), ReferenceKind.Value),
                    (fobUri, (2, 6, 2, 11), ReferenceKind.Definition),
                    (oarUri, (0, 32, 0, 37), ReferenceKind.Reference),
                    (oarUri, (0, 41, 0, 43), ReferenceKind.Reference),
                    (oarUri, (5, 4, 5, 6), ReferenceKind.Reference)
                );

                referencesF.Should().OnlyHaveReferences(
                    (fobUri, (3, 0, 3, 14), ReferenceKind.Value),
                    (fobUri, (3, 4, 3, 6), ReferenceKind.Definition),
                    (oarUri, (0, 45, 0, 47), ReferenceKind.Reference),
                    (oarUri, (0, 51, 0, 52), ReferenceKind.Reference),
                    (oarUri, (6, 4, 6, 5), ReferenceKind.Reference)
                );
            }
        }

        [TestMethod, Priority(0)]
        public async Task ReferencesGeneratorsV3() {
            var text = @"
[f for f in x]
[x for x in f]
(g for g in y)
(y for y in g)
";
            var uri = TestData.GetDefaultModuleUri();
            using (var server = await CreateServerAsync(PythonVersions.LatestAvailable3X)) {
                await server.SendDidOpenTextDocument(uri, text);

                var referencesF = await server.SendFindReferences(uri, 1, 8);
                var referencesX = await server.SendFindReferences(uri, 2, 8);
                var referencesG = await server.SendFindReferences(uri, 3, 8);
                var referencesY = await server.SendFindReferences(uri, 4, 8);

                referencesF.Should().OnlyHaveReferences(
                    (uri, (1, 7, 1, 8), ReferenceKind.Definition),
                    (uri, (1, 1, 1, 2), ReferenceKind.Reference)
                );
                referencesX.Should().OnlyHaveReferences(
                    (uri, (2, 7, 2, 8), ReferenceKind.Definition),
                    (uri, (2, 1, 2, 2), ReferenceKind.Reference)
                );
                referencesG.Should().OnlyHaveReferences(
                    (uri, (3, 7, 3, 8), ReferenceKind.Definition),
                    (uri, (3, 1, 3, 2), ReferenceKind.Reference)
                );
                referencesY.Should().OnlyHaveReferences(
                    (uri, (4, 7, 4, 8), ReferenceKind.Definition),
                    (uri, (4, 1, 4, 2), ReferenceKind.Reference)
                );
            }
        }

        [TestMethod, Priority(0)]
        public async Task ReferencesGeneratorsV2() {
            var text = @"
[f for f in x]
[x for x in f]
(g for g in y)
(y for y in g)
";
            var uri = TestData.GetDefaultModuleUri();
            using (var server = await CreateServerAsync(PythonVersions.LatestAvailable2X)) {
                await server.SendDidOpenTextDocument(uri, text);

                var referencesF = await server.SendFindReferences(uri, 1, 8);
                var referencesX = await server.SendFindReferences(uri, 2, 8);
                var referencesG = await server.SendFindReferences(uri, 3, 8);
                var referencesY = await server.SendFindReferences(uri, 4, 8);

                referencesF.Should().OnlyHaveReferences(
                    (uri, (1, 7, 1, 8), ReferenceKind.Definition),
                    (uri, (1, 1, 1, 2), ReferenceKind.Reference),
                    (uri, (2, 12, 2, 13), ReferenceKind.Reference)
                );
                referencesX.Should().OnlyHaveReferences(
                    (uri, (2, 7, 2, 8), ReferenceKind.Definition),
                    (uri, (2, 1, 2, 2), ReferenceKind.Reference)
                );
                referencesG.Should().OnlyHaveReferences(
                    (uri, (3, 7, 3, 8), ReferenceKind.Definition),
                    (uri, (3, 1, 3, 2), ReferenceKind.Reference)
                );
                referencesY.Should().OnlyHaveReferences(
                    (uri, (4, 7, 4, 8), ReferenceKind.Definition),
                    (uri, (4, 1, 4, 2), ReferenceKind.Reference)
                );
            }
        }

        [TestMethod, Priority(0)]
        public async Task SignatureDefaults() {
            var code = @"
def f(x = None): pass

def g(x = {}): pass

def h(x = {2:3}): pass

def i(x = []): pass

def j(x = [None]): pass

def k(x = ()): pass

def l(x = (2, )): pass

def m(x = math.atan2(1, 0)): pass
";

            using (var server = await CreateServerAsync()) {
                var analysis = await server.OpenDefaultDocumentAndGetAnalysisAsync(code);

                var tests = new[] {
                    new { FuncName = "f", DefaultValue = "None" },
                    new { FuncName = "g", DefaultValue = "{}" },
                    new { FuncName = "h", DefaultValue = "{...}" },
                    new { FuncName = "i", DefaultValue = "[]" },
                    new { FuncName = "j", DefaultValue="[...]" },
                    new { FuncName = "k", DefaultValue = "()" },
                    new { FuncName = "l", DefaultValue = "(...)" },
                    new { FuncName = "m", DefaultValue = "math.atan2(1, 0)" },
                };

                foreach (var test in tests) {
                    analysis.Should().HaveFunctionWithSingleOverload(test.FuncName)
                        .Which.Should().HaveSingleParameter()
                        .Which.Should().HaveName("x").And.HaveDefaultValue(test.DefaultValue);
                }
            }
        }

        [TestMethod, Priority(0)]
        public async Task SpecialDictMethodsCrossUnitAnalysis() {
            using (var server = await CreateServerAsync()) {

                // dict methods which return lists
                var code = @"x = {}
iters = x.itervalues()
ks = x.keys()
iterks = x.iterkeys()
vs = x.values()

def f(z):
    z[42] = 100

f(x)
for iter in iters:
    print(iter)

for k in ks:
    print(k)

for iterk in iterks:
    print(iterk)

for v in vs:
    print(v)";


                var analysis = await server.OpenDefaultDocumentAndGetAnalysisAsync(code);
                analysis.Should().HaveVariable("iter").OfType(BuiltinTypeId.Int)
                    .And.HaveVariable("k").OfType(BuiltinTypeId.Int)
                    .And.HaveVariable("iterk").OfType(BuiltinTypeId.Int)
                    .And.HaveVariable("v").OfType(BuiltinTypeId.Int);


                // dict methods which return a key or value
                code = @"x = {}
xget = x.get(42)
xpop = x.pop()
def f(z):
    z[42] = 100

f(x)
y = xget
z = xpop";

                analysis = await server.ChangeDefaultDocumentAndGetAnalysisAsync(code);
                analysis.Should().HaveVariable("y").OfType(BuiltinTypeId.Int)
                    .And.HaveVariable("z").OfType(BuiltinTypeId.Int);

                // dict methods which return a key/value tuple
                // dict methods which return a key or value
                code = @"x = {}
abc = x.popitem()
def f(z):
    z[42] = 100

f(x)
fob = abc";

                analysis = await server.ChangeDefaultDocumentAndGetAnalysisAsync(code);
                analysis.Should().HaveVariable("fob")
                    .OfType(BuiltinTypeId.Tuple)
                    .WithDescription("tuple[int, int]");

                // dict methods which return a list of key/value tuple
                code = @"x = {}
iters = x.iteritems()
itms = x.items()
def f(z):
    z[42] = 100

f(x)
for iter in iters:
    print(iter)
for itm in itms:
    print(itm)";

                analysis = await server.ChangeDefaultDocumentAndGetAnalysisAsync(code);
                analysis.Should().HaveVariable("iter").OfType(BuiltinTypeId.Tuple).WithDescription("tuple[int, int]")
                    .And.HaveVariable("itm").OfType(BuiltinTypeId.Tuple).WithDescription("tuple[int, int]");
            }
        }
        /*
                /// <summary>
                /// Verifies that list indicies don't accumulate classes across multiple analysis
                /// </summary>
                [TestMethod, Priority(0)]
                public async Task ListIndiciesCrossModuleAnalysis() {
                    for (int i = 0; i < 2; i++) {
                        var code1 = "l = []";
                        var code2 = @"class C(object):
            pass

        a = C()
        import mod1
        mod1.l.append(a)
        ";

                        var state = CreateAnalyzer();
                        var mod1 = state.AddModule("mod1", code1);
                        var mod2 = state.AddModule("mod2", code2);
                        state.ReanalyzeAll();

                        if (i == 0) {
                            // re-preparing shouldn't be necessary
                            state.UpdateModule(mod2, code2);
                        }

                        mod2.Analyze(CancellationToken.None, true);
                        state.WaitForAnalysis();

                        state.AssertDescription("l", "list[C]");
                        state.AssertIsInstance("l[0]", "C");
                    }
                }
        */
        [TestMethod, Priority(0)]
        public async Task SpecialListMethodsCrossUnitAnalysis() {
            var code = @"x = []
def f(z):
    z.append(100)
    
f(x)
for fob in x:
    print(fob)


oar = x.pop()
";

            using (var server = await CreateServerAsync()) {
                var analysis = await server.OpenDefaultDocumentAndGetAnalysisAsync(code);

                analysis.Should().HaveVariable("oar").OfType(BuiltinTypeId.Int)
                    .And.HaveVariable("fob").OfType(BuiltinTypeId.Int);
            }
        }

        [TestMethod, Priority(0)]
        public async Task SetLiteral() {
            var code = @"
x = {2, 3, 4}
for abc in x:
    print(abc)
";

            using (var server = await CreateServerAsync()) {
                var analysis = await server.OpenDefaultDocumentAndGetAnalysisAsync(code);

                analysis.Should()
                    .HaveVariable("x").WithDescription("set[int]")
                    .And.HaveVariable("abc").OfType(BuiltinTypeId.Int);
            }
        }

        [TestMethod, Priority(0)]
        public async Task SetOperators() {
            var code = @"
x = {1, 2, 3}
y = {3.14, 2.718}

x_or_y = x | y
x_and_y = x & y
x_sub_y = x - y
x_xor_y = x ^ y

y_or_x = y | x
y_and_x = y & x
y_sub_x = y - x
y_xor_x = y ^ x

x_or_y_0 = next(iter(x_or_y))
x_and_y_0 = next(iter(x_and_y))
x_sub_y_0 = next(iter(x_sub_y))
x_xor_y_0 = next(iter(x_xor_y))

y_or_x_0 = next(iter(y_or_x))
y_and_x_0 = next(iter(y_and_x))
y_sub_x_0 = next(iter(y_sub_x))
y_xor_x_0 = next(iter(y_xor_x))
";

            using (var server = await CreateServerAsync()) {
                var analysis = await server.OpenDefaultDocumentAndGetAnalysisAsync(code);

                analysis.Should().HaveVariable("x").OfType(BuiltinTypeId.Set)
                    .And.HaveVariable("y").OfType(BuiltinTypeId.Set)
                    .And.HaveVariable("x_or_y").OfType(BuiltinTypeId.Set)
                    .And.HaveVariable("y_or_x").OfType(BuiltinTypeId.Set)
                    .And.HaveVariable("x_and_y").OfType(BuiltinTypeId.Set)
                    .And.HaveVariable("y_and_x").OfType(BuiltinTypeId.Set)
                    .And.HaveVariable("x_sub_y").OfType(BuiltinTypeId.Set)
                    .And.HaveVariable("y_sub_x").OfType(BuiltinTypeId.Set)
                    .And.HaveVariable("x_xor_y").OfType(BuiltinTypeId.Set)
                    .And.HaveVariable("y_xor_x").OfType(BuiltinTypeId.Set)
                    .And.HaveVariable("x_or_y_0").OfTypes(BuiltinTypeId.Int, BuiltinTypeId.Float)
                    .And.HaveVariable("y_or_x_0").OfTypes(BuiltinTypeId.Int, BuiltinTypeId.Float)
                    .And.HaveVariable("x_and_y_0").OfType(BuiltinTypeId.Int)
                    .And.HaveVariable("y_and_x_0").OfType(BuiltinTypeId.Float)
                    .And.HaveVariable("x_sub_y_0").OfType(BuiltinTypeId.Int)
                    .And.HaveVariable("y_sub_x_0").OfType(BuiltinTypeId.Float)
                    .And.HaveVariable("x_xor_y_0").OfType(BuiltinTypeId.Int)
                    .And.HaveVariable("y_xor_x_0").OfType(BuiltinTypeId.Float);
            }
        }

        [TestMethod, Priority(0)]
        public async Task GetVariablesDictionaryGet() {
            using (var server = await CreateServerAsync()) {
                var analysis = await server.OpenDefaultDocumentAndGetAnalysisAsync(@"x = {42:'abc'}");
                analysis.Should().HaveVariable("x").WithValue<DictionaryInfo>()
                    .Which.Should().HaveMember<SpecializedCallable>("get")
                    .Which.Should().HaveDescription("bound built-in method get");
            }
        }

        [TestMethod, Priority(0)]
        public async Task DictMethods() {
            using (var server = await CreateServerAsync(PythonVersions.LatestAvailable2X)) {
                var analysis = await server.OpenDefaultDocumentAndGetAnalysisAsync(@"x = {42:'abc'}
a = x.items()[0][0]
b = x.items()[0][1]
c = x.keys()[0]
d = x.values()[0]
e = x.pop(1)
f = x.popitem()[0]
g = x.popitem()[1]
h = x.iterkeys().next()
i = x.itervalues().next()
j = x.iteritems().next()[0]
k = x.iteritems().next()[1]
");

                analysis.Should().HaveVariable("x").WithValue<DictionaryInfo>()
                    .And.HaveVariable("a").OfType(BuiltinTypeId.Int)
                    .And.HaveVariable("b").OfType(BuiltinTypeId.Str)
                    .And.HaveVariable("c").OfType(BuiltinTypeId.Int)
                    .And.HaveVariable("d").OfType(BuiltinTypeId.Str)
                    .And.HaveVariable("e").OfType(BuiltinTypeId.Str)
                    .And.HaveVariable("f").OfType(BuiltinTypeId.Int)
                    .And.HaveVariable("g").OfType(BuiltinTypeId.Str)
                    .And.HaveVariable("h").OfType(BuiltinTypeId.Int)
                    .And.HaveVariable("i").OfType(BuiltinTypeId.Str)
                    .And.HaveVariable("j").OfType(BuiltinTypeId.Int)
                    .And.HaveVariable("k").OfType(BuiltinTypeId.Str);
            }
        }

        [TestMethod, Priority(0)]
        public async Task DictUpdate() {
            using (var server = await CreateServerAsync(PythonVersions.LatestAvailable2X)) {
                var analysis = await server.OpenDefaultDocumentAndGetAnalysisAsync(@"
a = {42:100}
b = {}
b.update(a)
c = b.items()[0][0]
d = b.items()[0][1]
");

                analysis.Should().HaveVariable("b").WithValue<DictionaryInfo>()
                    .And.HaveVariable("c").OfType(BuiltinTypeId.Int)
                    .And.HaveVariable("d").OfType(BuiltinTypeId.Int);
            }
        }

        [TestMethod, Priority(0)]
        public async Task DictEnum() {
            using (var server = await CreateServerAsync()) {
                var analysis = await server.OpenDefaultDocumentAndGetAnalysisAsync(@"
for x in {42:'abc'}:
    print(x)
");

                analysis.Should().HaveVariable("x").OfType(BuiltinTypeId.Int);
            }
        }

        [TestMethod, Priority(0)]
        public async Task FutureDivision() {
            using (var server = await CreateServerAsync()) {
                var analysis = await server.OpenDefaultDocumentAndGetAnalysisAsync(@"
from __future__ import division
x = 1/2
            ");

                analysis.Should().HaveVariable("x").OfType(BuiltinTypeId.Float);
            }
        }

        [TestMethod, Priority(0)]
        public async Task BoundMethodDescription() {
            using (var server = await CreateServerAsync()) {
                var analysis = await server.OpenDefaultDocumentAndGetAnalysisAsync(@"
class C:
    def f(self):
        'doc string'

a = C()
b = a.f
            ");
                analysis.Should().HaveVariable("b").WithDescription("method f of module.C objects");

                await server.ChangeDefaultDocumentAndGetAnalysisAsync(@"
class C(object):
    def f(self):
        'doc string'

a = C()
b = a.f
            ");
                analysis.Should().HaveVariable("b").WithDescription("method f of module.C objects");
            }
        }

        [TestMethod, Priority(0)]
        public async Task LambdaExpression() {
            using (var server = await CreateServerAsync()) {
                var analysis = await server.OpenDefaultDocumentAndGetAnalysisAsync(@"
x = lambda a: a
y = x(42)
");
                analysis.Should().HaveVariable("y").OfType(BuiltinTypeId.Int);

                await server.ChangeDefaultDocumentAndGetAnalysisAsync(@"
def f(a):
    return a

x = lambda b: f(b)
y = x(42)
");
                analysis.Should().HaveVariable("y").OfType(BuiltinTypeId.Int);
            }
        }

        [TestMethod, Priority(0)]
        public async Task LambdaScoping() {
            var code = @"def f(l1, l2):
    l1('abc')
    l2(42)


x = []
y = ()
f(lambda x=x:x, lambda x=y:x)";

            using (var server = await CreateServerAsync()) {
                var analysis = await server.OpenDefaultDocumentAndGetAnalysisAsync(code);

                var function = analysis.Should().HaveVariable("x").OfType(BuiltinTypeId.List)
                    .And.HaveVariable("y").OfType(BuiltinTypeId.Tuple)
                    .And.HaveFunction("f")
                    .Which;

                function.Should().HaveParameter("l1").WithValue<IFunctionInfo>()
                    .Which.Should().HaveFunctionScope()
                    .Which.Should().HaveParameter("x").OfTypes(BuiltinTypeId.List, BuiltinTypeId.Str);

                function.Should().HaveParameter("l2").WithValue<IFunctionInfo>()
                    .Which.Should().HaveFunctionScope()
                    .Which.Should().HaveParameter("x").OfTypes(BuiltinTypeId.Tuple, BuiltinTypeId.Int);
            }
        }

        [TestMethod, Priority(0)]
        public async Task FunctionScoping() {
            var code = @"x = 100

def f(x = x):
    x

f('abc')
";

            using (var server = await CreateServerAsync()) {
                var uri = TestData.GetDefaultModuleUri();
                await server.OpenDefaultDocumentAndGetAnalysisAsync(code);

                var referencesx1 = await server.SendFindReferences(uri, 2, 6);
                var referencesx2 = await server.SendFindReferences(uri, 2, 10);
                var referencesx3 = await server.SendFindReferences(uri, 3, 4);

                referencesx1.Should().OnlyHaveReferences(
                    (uri, (2, 6, 2, 7), ReferenceKind.Definition),
                    (uri, (3, 4, 3, 5), ReferenceKind.Reference)
                );

                referencesx2.Should().OnlyHaveReferences(
                    (uri, (0, 0, 0, 1), ReferenceKind.Definition),
                    (uri, (2, 10, 2, 11), ReferenceKind.Reference)
                );

                referencesx3.Should().OnlyHaveReferences(
                    (uri, (2, 6, 2, 7), ReferenceKind.Definition),
                    (uri, (3, 4, 3, 5), ReferenceKind.Reference)
                );
            }
        }

        [TestMethod, Priority(0)]
        public async Task RecursiveClass() {
            var code = @"
cls = object

class cls(cls):
    abc = 42

a = cls().abc
b = cls.abc
";
            using (var server = await CreateServerAsync()) {
                var analysis = await server.OpenDefaultDocumentAndGetAnalysisAsync(code);
                var completion = await server.SendCompletion(TestData.GetDefaultModuleUri(), 8, 0);

                analysis.Should().HaveVariable("a").OfType(BuiltinTypeId.Int)
                    .And.HaveVariable("b").OfType(BuiltinTypeId.Int);

                completion.Should().HaveLabels("cls", "object");
            }
        }

        [TestMethod, Priority(0)]
        public async Task BadMethod() {
            var code = @"
class cls(object): 
    def f(): 
        'help'
        return 42

abc = cls()
fob = abc.f()
";

            using (var server = await CreateServerAsync()) {
                var analysis = await server.OpenDefaultDocumentAndGetAnalysisAsync(code);
                var signatures = await server.SendSignatureHelp(TestData.GetDefaultModuleUri(), 7, 11);

                analysis.Should().HaveVariable("fob").OfType(BuiltinTypeId.Int);
                signatures.Should().HaveSingleSignature()
                    .Which.Should().HaveMarkdownDocumentation("help");
            }
        }



        [MatrixRow(@"
def f(a, b, c): 
    pass", 3, "f", DisplayName = "def f")]
        [MatrixRow(@"
class f(object):
    def __init__(self, a, b, c):
        pass", 4, "f", DisplayName = "class f, def __init__")]
        [MatrixRow(@"
class f(object):
    def __new__(cls, a, b, c):
        pass", 4, "f", DisplayName = "class f, def __new__")]
        [MatrixRow(@"
class x(object):
    def g(self, a, b, c):
        pass

f = x().g", 6, "g", DisplayName = "class x, def g")]
        [MatrixColumn("f(c = 'abc', b = 42, a = 3j)")]
        [MatrixColumn("f(3j, c = 'abc', b = 42)")]
        [MatrixColumn("f(3j, 42, c = 'abc')")]
        [MatrixColumn("f(c = 'abc', b = 42, a = 3j, d = 42)")] // extra argument
        [MatrixColumn("f(3j, 42, 'abc', d = 42)")]
        [MatrixTestMethod(NameFormat = "{0}: {1}, {2}"), Priority(0)]
        public async Task KeywordArguments(string functionDeclaration, int signatureLine, string expectedName, string functionCall) {
            var code = functionDeclaration + Environment.NewLine + functionCall;

            using (var server = await CreateServerAsync()) {
                await server.OpenDefaultDocumentAndGetAnalysisAsync(code);
                var signatures = await server.SendSignatureHelp(TestData.GetDefaultModuleUri(), signatureLine, 1);

                signatures.Should().OnlyHaveSignature($"{expectedName}(a, b, c)");
            }
        }

        [TestMethod, Priority(0)]
        public async Task BadKeywordArguments() {
            var code = @"def f(a, b):
    return a

x = 100
z = f(a=42, x)";

            using (var server = await CreateServerAsync()) {
                var analysis = await server.OpenDefaultDocumentAndGetAnalysisAsync(code);
                analysis.Should().HaveVariable("z").OfType(BuiltinTypeId.Int);
            }
        }

        [MatrixRow(@"def f(a, b, c, *d): 
    pass", 3, "f", DisplayName = "def f")]
        [MatrixRow(@"class f(object):
    def __init__(self, a, b, c, *d):
        pass", 4, "f", DisplayName = "class f, def __init__")]
        [MatrixRow(@"class f(object):
    def __new__(cls, a, b, c, *d):
        pass", 4, "f", DisplayName = "class f, def __new__")]
        [MatrixRow(@"class x(object):
    def g(self, a, b, c, *d):
        pass

f = x().g", 6, "g", DisplayName = "class x, def g")]
        [MatrixColumn("f(*(3j, 42, 'abc'))", "tuple")]
        [MatrixColumn("f(*[3j, 42, 'abc'])", "tuple")]
        [MatrixColumn("f(*(3j, 42, 'abc', 4L))", "tuple[long]")]
        [MatrixColumn("f(*[3j, 42, 'abc', 4L])", "tuple[long]")]
        [MatrixColumn("f(3j, *(42, 'abc'))", "tuple")]
        [MatrixColumn("f(3j, 42, *('abc',))", "tuple")]
        [MatrixColumn("f(3j, *(42, 'abc', 4L))", "tuple[long]")]
        [MatrixColumn("f(3j, 42, *('abc', 4L))", "tuple[long]")]
        [MatrixColumn("f(3j, 42, 'abc', *[4L])", "tuple[long]")]
        [MatrixColumn("f(3j, 42, 'abc', 4L)", "tuple[long]")]
        [MatrixTestMethod(NameFormat = "{0}: {1}, {2}"), Priority(0)]
        public async Task PositionalSplat(string functionDeclaration, int signatureLine, string expectedName, string functionCall, string expectedDType) {
            var code = functionDeclaration + Environment.NewLine + functionCall;

            using (var server = await CreateServerAsync()) {
                await server.OpenDefaultDocumentAndGetAnalysisAsync(code);
                var signatures = await server.SendSignatureHelp(TestData.GetDefaultModuleUri(), signatureLine, 1);

                signatures.Should().OnlyHaveSignature($"{expectedName}(a, b, c, *d)");
            }
        }

        [MatrixRow(@"def f(a, b, c, **d): 
    pass", 3, "f", DisplayName = "def f")]
        [MatrixRow(@"class f(object):
    def __init__(self, a, b, c, **d):
        pass", 4, "f", DisplayName = "class f, def __init__")]
        [MatrixRow(@"class f(object):
    def __new__(cls, a, b, c, **d):
        pass", 4, "f", DisplayName = "class f, def __new__")]
        [MatrixRow(@"class x(object):
    def g(self, a, b, c, **d):
        pass

f = x().g", 6, "g", DisplayName = "class x, def g")]
        [MatrixColumn("f(**{'a': 3j, 'b': 42, 'c': 'abc'})")]
        [MatrixColumn("f(**{'c': 'abc', 'b': 42, 'a': 3j})")]
        [MatrixColumn("f(**{'a': 3j, 'b': 42, 'c': 'abc', 'x': 4L})")]
        [MatrixColumn("f(3j, **{'b': 42, 'c': 'abc'})")]
        [MatrixColumn("f(3j, 42, **{'c': 'abc'})")]
        [MatrixTestMethod(NameFormat = "{0}: {1}, {2}"), Priority(0)]
        public async Task KeywordSplat(string functionDeclaration, int signatureLine, string expectedName, string functionCall) {
            var code = functionDeclaration + Environment.NewLine + functionCall;

            using (var server = await CreateServerAsync()) {
                await server.OpenDefaultDocumentAndGetAnalysisAsync(code);
                var signatures = await server.SendSignatureHelp(TestData.GetDefaultModuleUri(), signatureLine, 1);

                signatures.Should().OnlyHaveSignature($"{expectedName}(a, b, c, **d)");
            }
        }

        [TestMethod, Priority(0)]
        public async Task ForwardRef() {
            var code = @"

class D(object):
    def oar(self, x):
        abc = C()
        abc.fob(2)
        a = abc.fob(2.0)
        a.oar(('a', 'b', 'c', 'd'))

class C(object):
    def fob(self, x):
        D().oar('abc')
        D().oar(['a', 'b', 'c'])
        return D()
    def baz(self): pass
";
            using (var server = await CreateServerAsync(PythonVersions.LatestAvailable2X)) {
                var analysis = await server.OpenDefaultDocumentAndGetAnalysisAsync(code);
                var completionInD = await server.SendCompletion(TestData.GetDefaultModuleUri(), 3, 4);
                var completionInOar = await server.SendCompletion(TestData.GetDefaultModuleUri(), 5, 8);
                var completionForAbc = await server.SendCompletion(TestData.GetDefaultModuleUri(), 5, 12);

                completionInD.Should().HaveLabels("C", "D", "oar")
                    .And.NotContainLabels("a", "abc", "self", "x", "fob", "baz");

                completionInOar.Should().HaveLabels("C", "D", "a", "oar", "abc", "self", "x")
                    .And.NotContainLabels("fob", "baz");

                completionForAbc.Should().HaveLabels("baz", "fob");

                analysis.Should().HaveClass("D").WithFunction("oar")
                    .Which.Should().HaveParameter("x").OfTypes(BuiltinTypeId.List, BuiltinTypeId.Str, BuiltinTypeId.Tuple);
            }
        }


        [TestMethod, Priority(0)]
        public async Task Builtins() {
            var code = @"
booltypetrue = True
booltypefalse = False
";
            using (var server = await CreateServerAsync(PythonVersions.LatestAvailable2X)) {
                var analysis = await server.OpenDefaultDocumentAndGetAnalysisAsync(code);
                analysis.Should().HaveVariable("booltypetrue").OfType(BuiltinTypeId.Bool)
                    .And.HaveVariable("booltypefalse").OfType(BuiltinTypeId.Bool);
            }
        }

        [TestMethod, Priority(0)]
        public async Task DictionaryFunctionTable() {
            var code = @"
def f(a, b):
    print(a, b)
    
def g(a, b):
    x, y = a, b

x = {'fob': f, 'oar' : g}
x['fob'](42, [])
";

            using (var server = await CreateServerAsync()) {
                var analysis = await server.OpenDefaultDocumentAndGetAnalysisAsync(code);

                analysis.Should().HaveFunction("f")
                    .Which.Should().HaveParameter("a").OfType(BuiltinTypeId.Int)
                    .And.HaveParameter("b").OfType(BuiltinTypeId.List);

                analysis.Should().HaveFunction("g")
                    .Which.Should().HaveParameter("a")
                    .And.HaveParameter("b");
            }
        }

        [TestMethod, Priority(0)]
        public async Task DictionaryFunctionTableGet2() {
            var code = @"
def f(a, b):
    print(a, b)
    
def g(a, b):
    x, y = a, b

x = {'fob': f, 'oar' : g}
x.get('fob')(42, [])
";

            using (var server = await CreateServerAsync()) {
                var analysis = await server.OpenDefaultDocumentAndGetAnalysisAsync(code);

                analysis.Should().HaveFunction("f")
                    .Which.Should().HaveParameter("a").OfType(BuiltinTypeId.Int)
                    .And.HaveParameter("b").OfType(BuiltinTypeId.List);

                analysis.Should().HaveFunction("g")
                    .Which.Should().HaveParameter("a")
                    .And.HaveParameter("b");
            }
        }

        [TestMethod, Priority(0)]
        public async Task DictionaryAssign() {
            var code = @"
x = {'abc': 42}
y = x['fob']
";
            using (var server = await CreateServerAsync()) {
                var analysis = await server.OpenDefaultDocumentAndGetAnalysisAsync(code);

                analysis.Should().HaveVariable("y").OfType(BuiltinTypeId.Int);
            }
        }

        [TestMethod, Priority(0)]
        public async Task DictionaryFunctionTableGet() {
            var code = @"
def f(a, b):
    print(a, b)
    
def g(a, b):
    x, y = a, b

x = {'fob': f, 'oar' : g}
y = x.get('fob', None)
if y is not None:
    y(42, [])
";
            using (var server = await CreateServerAsync(PythonVersions.LatestAvailable2X)) {
                var analysis = await server.OpenDefaultDocumentAndGetAnalysisAsync(code);

                analysis.Should().HaveFunction("f")
                    .Which.Should().HaveParameter("a").OfType(BuiltinTypeId.Int)
                    .And.HaveParameter("b").OfType(BuiltinTypeId.List);

                analysis.Should().HaveFunction("g")
                    .Which.Should().HaveParameter("a")
                    .And.HaveParameter("b");
            }
        }

        [TestMethod, Priority(0)]
        public async Task SimpleGlobals() {
            var code = @"
class x(object):
    def abc(self):
        pass
        
a = x()
x.abc()
";
            using (var server = await CreateServerAsync()) {
                var objectMemberNames = server.GetBuiltinTypeMemberNames(BuiltinTypeId.Object);

                var uri = await server.OpenDefaultDocumentAndGetUriAsync(code);
                var completion = await server.SendCompletion(uri, 6, 0);
                var completionX = await server.SendCompletion(uri, 6, 2);

                completion.Should().HaveLabels("a", "x").And.NotContainLabels("abc", "self");
                completionX.Should().HaveLabels(objectMemberNames).And.HaveLabels("abc");
            }
        }

        [TestMethod, Priority(0)]
        public async Task FuncCallInIf() {
            var code = @"
def Method(a, b, c):
    print a, b, c
    
if not Method(42, 'abc', []):
    pass
";
            using (var server = await CreateServerAsync(PythonVersions.LatestAvailable2X)) {
                var analysis = await server.OpenDefaultDocumentAndGetAnalysisAsync(code);

                analysis.Should().HaveFunction("Method")
                    .Which.Should().HaveParameter("a").OfType(BuiltinTypeId.Int)
                    .And.HaveParameter("b").OfType(BuiltinTypeId.Str)
                    .And.HaveParameter("c").OfType(BuiltinTypeId.List);
            }
        }

        [TestMethod, Priority(0)]
        public async Task WithStatement() {
            var code = @"
class X(object):
    def x_method(self): pass
    def __enter__(self): return self
    def __exit__(self, exc_type, exc_value, traceback): return False
       
class Y(object):
    def y_method(self): pass
    def __enter__(self): return 123
    def __exit__(self, exc_type, exc_value, traceback): return False
 
with X() as x:
    pass #x

with Y() as y:
    pass #y
    
with X():
    pass
";
            using (var server = await CreateServerAsync()) {
                var analysis = await server.OpenDefaultDocumentAndGetAnalysisAsync(code);

                analysis.Should().HaveVariable("y").OfType(BuiltinTypeId.Int)
                    .And.HaveVariable("x").WithValue<IInstanceInfo>()
                    .Which.Should().HaveMember<IBoundMethodInfo>("x_method");
            }
        }

        [TestMethod, Priority(0)]
        public async Task OverrideFunction() {
            var code = @"
class oar(object):
    def Call(self, xvar, yvar):
        pass

class baz(oar):
    def Call(self, xvar, yvar):
        x = 42
        pass

class Cxxxx(object):
    def __init__(self):
        self.fob = baz()
        
    def Cmeth(self, avar, bvar):
        self.fob.Call(avar, bvar)
        


abc = Cxxxx()
abc.Cmeth(['fob'], 'oar')
";
            using (var server = await CreateServerAsync()) {
                var analysis = await server.OpenDefaultDocumentAndGetAnalysisAsync(code);

                analysis.Should().HaveClass("oar").WithFunction("Call")
                    .Which.Should().HaveParameter("xvar");
                analysis.Should().HaveClass("baz").WithFunction("Call")
                    .Which.Should().HaveParameter("xvar").OfType(BuiltinTypeId.List);
            }
        }

        [TestMethod, Priority(0)]
        public async Task FunctionOverloads() {
            var code = @"
def f(a, b, c=0):
    pass

f(1, 1, 1)
f(3.14, 3.14, 3.14)
f('a', 'b', 'c')
f(1, 3.14, 'c')
f('a', 'b', 1)
";
            using (var server = await CreateServerAsync()) {
                var uri = await server.OpenDefaultDocumentAndGetUriAsync(code);
                var signatures = await server.SendSignatureHelp(uri, 6, 2);

                signatures.Should().OnlyHaveSignature("f(a, b, c: int=0)");
            }
        }

        /// <summary>
        /// http://pytools.codeplex.com/workitem/799
        /// </summary>
        [TestMethod, Priority(0)]
        public async Task OverrideCompletions2X() {
            var code = @"
class oar(list):
    def 
    pass
";
            using (var server = await CreateServerAsync(PythonVersions.LatestAvailable2X)) {
                var uri = await server.OpenDefaultDocumentAndGetUriAsync(code);
                var completions = await server.SendCompletion(uri, 2, 8);

                completions.Should().HaveItem("append")
                    .Which.Should().HaveInsertText("append(self, value):\r\n    return super(oar, self).append(value)");
            }
        }

        [TestMethod, Priority(0)]
        public async Task OverrideCompletions3X() {
            var code = @"
class oar(list):
    def 
    pass
";
            using (var server = await CreateServerAsync(PythonVersions.LatestAvailable3X)) {
                var uri = await server.OpenDefaultDocumentAndGetUriAsync(code);
                var completions = await server.SendCompletion(uri, 2, 8);

                completions.Should().HaveItem("append")
                    .Which.Should().HaveInsertText("append(self, value):\r\n    return super().append(value)");
            }
        }

        [TestMethod, Priority(0)]
        public async Task OverrideCompletionsNested() {
            // Ensure that nested classes are correctly resolved.
            var code = @"
class oar(int):
    class fob(dict):
        def 
        pass
    def 
    pass
";

            using (var server = await CreateServerAsync(PythonVersions.LatestAvailable2X)) {
                var uri = await server.OpenDefaultDocumentAndGetUriAsync(code);
                var completionsOar = await server.SendCompletion(uri, 5, 8);
                var completionsFob = await server.SendCompletion(uri, 3, 12);

                completionsOar.Should().NotContainLabels("keys", "items")
                    .And.HaveItem("bit_length");
                completionsFob.Should().NotContainLabels("bit_length")
                    .And.HaveLabels("keys", "items");
            }
        }

        /// <summary>
        /// https://github.com/Microsoft/PTVS/issues/995
        /// </summary>
        [TestMethod, Priority(0)]
        public async Task DictCtor() {
            var code = @"
d1 = dict({2:3})
x1 = d1[2]

d2 = dict(x = 2)
x2 = d2['x']

d3 = dict(**{2:3})
x3 = d3[2]
";
            using (var server = await CreateServerAsync()) {
                var analysis = await server.OpenDefaultDocumentAndGetAnalysisAsync(code);

                analysis.Should().HaveVariable("x1").OfType(BuiltinTypeId.Int)
                    .And.HaveVariable("x2").OfType(BuiltinTypeId.Int)
                    .And.HaveVariable("x3").OfType(BuiltinTypeId.Int);
            }
        }

        /// <summary>
        /// https://github.com/Microsoft/PTVS/issues/995
        /// </summary>
        [TestMethod, Priority(0)]
        public async Task SpecializedOverride() {
            var code = @"
class simpledict(dict): pass

class getdict(dict):
    def __getitem__(self, index):
        return 'abc'


d1 = simpledict({2:3})
x1 = d1[2]

d2 = simpledict(x = 2)
x2 = d2['x']

d3 = simpledict(**{2:3})
x3 = d3[2]

d4 = getdict({2:3})
x4 = d4[2]

d5 = simpledict(**{2:'blah'})
x5 = d5[2]
";
            using (var server = await CreateServerAsync()) {
                var analysis = await server.OpenDefaultDocumentAndGetAnalysisAsync(code);

                analysis.Should().HaveVariable("x1").OfType(BuiltinTypeId.Int)
                    .And.HaveVariable("x2").OfType(BuiltinTypeId.Int)
                    .And.HaveVariable("x3").OfType(BuiltinTypeId.Int)
                    .And.HaveVariable("x4").OfType(BuiltinTypeId.Str)
                    .And.HaveVariable("x5").OfType(BuiltinTypeId.Str);
            }
        }

        /// <summary>
        /// https://github.com/Microsoft/PTVS/issues/995
        /// </summary>
        [TestMethod, Priority(0)]
        public async Task SpecializedOverride2() {
            var code = @"
class setdict(dict):
    def __setitem__(self, index):
        pass

a = setdict()
a[42] = 100
b = a[42]
";
            using (var server = await CreateServerAsync()) {
                var analysis = await server.OpenDefaultDocumentAndGetAnalysisAsync(code);

                analysis.Should().HaveVariable("b").WithNoTypes();
            }
        }

        /// <summary>
        /// We shouldn't use instance members when invoking special methods
        /// </summary>
        [TestMethod, Priority(0)]
        public async Task GetItemNoInstance() {
            var code = @"
class me(object):
    pass


a = me()
a.__getitem__ = lambda x: 42

for v in a: pass
";
            using (var server = await CreateServerAsync()) {
                var analysis = await server.OpenDefaultDocumentAndGetAnalysisAsync(code);
                analysis.Should().HaveVariable("v").WithNoTypes();
            }
        }

        /// <summary>
        /// We shouldn't use instance members when invoking special methods
        /// </summary>
        [TestMethod, Priority(0)]
        public async Task IterNoInstance() {
            var code = @"
class me(object):
    pass


a = me()
a.__iter__ = lambda: (yield 42)

for v in a: pass
";
            using (var server = await CreateServerAsync()) {
                var analysis = await server.OpenDefaultDocumentAndGetAnalysisAsync(code);
                analysis.Should().HaveVariable("v").WithNoTypes();
            }
        }

        [TestMethod, Priority(0)]
        public async Task SimpleMethodCall() {
            var code = @"
class x(object):
    def abc(self, fob):
        pass
        
a = x()
a.abc('abc')
";
            using (var server = await CreateServerAsync()) {
                var objectMemberNames = server.GetBuiltinTypeMemberNames(BuiltinTypeId.Object);
                var analysis = await server.OpenDefaultDocumentAndGetAnalysisAsync(code);
                analysis.Should().HaveClass("x").WithFunction("abc")
                    .Which.Should().HaveParameter("fob").OfType(BuiltinTypeId.Str)
                    .And.HaveParameter("self").WithValue<IInstanceInfo>()
                    .Which.Should().HaveMembers(objectMemberNames).And.HaveMembers("abc");
            }
        }

        [TestMethod, Priority(0)]
        public async Task BuiltinRetval() {
            var code = @"
x = [2,3,4]
a = x.index(2)
";
            using (var server = await CreateServerAsync()) {
                var analysis = await server.OpenDefaultDocumentAndGetAnalysisAsync(code);
                analysis.Should().HaveVariable("x").OfType(BuiltinTypeId.List)
                    .And.HaveVariable("a").OfType(BuiltinTypeId.Int);
            }
        }

        [TestMethod, Priority(0)]
        public async Task BuiltinFuncRetval() {
            var code = @"
x = ord('a')
y = range(5)
";

            using (var server = await CreateServerAsync()) {
                var analysis = await server.OpenDefaultDocumentAndGetAnalysisAsync(code);
                analysis.Should().HaveVariable("x").OfType(BuiltinTypeId.Int)
                    .And.HaveVariable("y").OfType(BuiltinTypeId.List);
            }
        }

        [TestMethod, Priority(0)]
        public async Task RangeIteration() {
            var code = @"
for i in range(5):
    pass
";

            using (var server = await CreateServerAsync()) {
                var analysis = await server.OpenDefaultDocumentAndGetAnalysisAsync(code);
                analysis.Should().HaveVariable("i").OfType(BuiltinTypeId.Int);
            }
        }

        [TestMethod, Priority(0)]
        public async Task FunctionMembers2X() {
            var code = @"
def f(x): pass
f.abc = 32
";
            using (var server = await CreateServerAsync(PythonVersions.LatestAvailable2X)) {
                var analysis = await server.OpenDefaultDocumentAndGetAnalysisAsync(code);
                analysis.Should().HaveFunctionInfo("f")
                    .Which.Should().HaveMembers("abc");

                code = @"
def f(x): pass

";
                analysis = await server.ChangeDefaultDocumentAndGetAnalysisAsync(code);
                analysis.Should().HaveFunctionInfo("f")
                    .Which.Should().NotHaveMembers("x")
                    .And.HaveMemberOfType("func_name", BuiltinTypeId.Str);
            }
        }

        [TestMethod, Priority(0)]
        public async Task FunctionMembers3X() {
            var code = @"
def f(x): pass
f.abc = 32
";
            using (var server = await CreateServerAsync(PythonVersions.LatestAvailable3X)) {
                var analysis = await server.OpenDefaultDocumentAndGetAnalysisAsync(code);
                analysis.Should().HaveFunctionInfo("f")
                    .Which.Should().HaveMembers("abc");

                code = @"
def f(x): pass

";
                analysis = await server.ChangeDefaultDocumentAndGetAnalysisAsync(code);
                analysis.Should().HaveFunctionInfo("f")
                    .Which.Should().NotHaveMembers("x")
                    .And.HaveMemberOfType("__name__", BuiltinTypeId.Str);
            }
        }

        [TestMethod, Priority(0)]
        public async Task BuiltinImport() {
            var code = @"
import sys
";
            using (var server = await CreateServerAsync()) {
                var analysis = await server.OpenDefaultDocumentAndGetAnalysisAsync(code);

                analysis.Should().HavePythonModuleVariable("sys")
                    .Which.Should().HaveMembers("winver");
            }
        }

        [TestMethod, Priority(0)]
        public async Task BuiltinImportInFunc() {
            var code = @"
def f():
    import sys
";
            using (var server = await CreateServerAsync()) {
                var analysis = await server.OpenDefaultDocumentAndGetAnalysisAsync(code);
                analysis.Should().HaveFunction("f")
                    .Which.Should().HavePythonModuleVariable("sys")
                    .Which.Should().HaveMembers("winver");
            }
        }

        [TestMethod, Priority(0)]
        public async Task BuiltinImportInClass() {
            var code = @"
class C:
    import sys
";
            using (var server = await CreateServerAsync()) {
                var analysis = await server.OpenDefaultDocumentAndGetAnalysisAsync(code);
                analysis.Should().HaveClass("C")
                    .Which.Should().HavePythonModuleVariable("sys")
                    .Which.Should().HaveMembers("winver");
            }
        }

        [TestMethod, Priority(0)]
        public async Task NoImportClr() {
            var code = @"
x = 'abc'
";
            using (var server = await CreateServerAsync()) {
                var stringMemberNames = server.GetBuiltinTypeMemberNames(BuiltinTypeId.Str);
                var analysis = await server.OpenDefaultDocumentAndGetAnalysisAsync(code);
                analysis.Should().HaveVariable("x").OfType(BuiltinTypeId.Str).WithValue<IBuiltinInstanceInfo>()
                    .Which.Should().HaveOnlyMembers(stringMemberNames);
            }
        }

        [TestMethod, Priority(0)]
        public async Task MutualRecursion() {
            var code = @"
class C:
    def f(self, other, depth):
        if depth == 0:
            return 'abc'
        return other.g(self, depth - 1)

class D:
    def g(self, other, depth):
        if depth == 0:
            return ['d', 'e', 'f']
        
        return other.f(self, depth - 1)

x = D().g(C(), 42)
";
            using (var server = await CreateServerAsync()) {
                var analysis = await server.OpenDefaultDocumentAndGetAnalysisAsync(code);

                analysis.Should().HaveVariable("x").OfTypes(BuiltinTypeId.List, BuiltinTypeId.Str)
                    .And.HaveClass("C").WithFunction("f")
                    .Which.Should().HaveParameter("other").WithValue<IInstanceInfo>()
                    .Which.Should().HaveOnlyMembers("g", "__doc__", "__class__");
            }
        }

        [TestMethod, Priority(0)]
        public async Task MutualGeneratorRecursion() {
            var code = @"
class C:
    def f(self, other, depth):
        if depth == 0:
            yield 'abc'
        yield next(other.g(self, depth - 1))

class D:
    def g(self, other, depth):
        if depth == 0:
            yield ['d', 'e', 'f']
        
        yield next(other.f(self, depth - 1))

x = next(D().g(C(), 42))

";
            using (var server = await CreateServerAsync()) {
                var analysis = await server.OpenDefaultDocumentAndGetAnalysisAsync(code);
                analysis.Should().HaveVariable("x").OfTypes(BuiltinTypeId.List, BuiltinTypeId.Str);
            }
        }

        [TestMethod, Priority(0)]
        public async Task DistinctGenerators() {
            var code = @"
def f(x):
    return x

def g(x):
    yield f(x)

class S0(object): pass
it = g(S0())
val = next(it)

" + string.Join("\r\n", Enumerable.Range(1, 100).Select(i => string.Format("class S{0}(object): pass\r\nf(S{0}())", i)));
            Console.WriteLine(code);

            // Ensure the returned generators are distinct
            using (var server = await CreateServerAsync()) {
                var analysis = await server.OpenDefaultDocumentAndGetAnalysisAsync(code);
                analysis.Should().HaveVariable("it").OfType(BuiltinTypeId.Generator)
                    .And.HaveVariable("val").OfType("S0");
            }
        }

        [TestMethod, Priority(0)]
        public async Task ForwardRefVars() {
            var code = @"
class x(object):
    def __init__(self, val):
        self.abc = [val]
    
x(42)
x('abc')
x([])
";
            using (var server = await CreateServerAsync()) {
                var analysis = await server.OpenDefaultDocumentAndGetAnalysisAsync(code);
                analysis.Should().HaveClass("x").WithFunction("__init__")
                    .Which.Should().HaveParameter("self").WithValue<IInstanceInfo>()
                    .Which.Should().HaveMember<ListInfo>("abc");
            }
        }

        [TestMethod, Priority(0)]
        public async Task ReturnFunc() {
            var code = @"
def g():
    return []

def f():
    return g
    
x = f()()
";
            using (var server = await CreateServerAsync()) {
                var analysis = await server.OpenDefaultDocumentAndGetAnalysisAsync(code);
                analysis.Should().HaveVariable("x").OfType(BuiltinTypeId.List);
            }
        }

        [TestMethod, Priority(0)]
        public async Task ReturnArg() {
            var code = @"
def g(a):
    return a

x = g(1)
";
            using (var server = await CreateServerAsync()) {
                var analysis = await server.OpenDefaultDocumentAndGetAnalysisAsync(code);
                analysis.Should().HaveVariable("x").OfType(BuiltinTypeId.Int);
            }
        }

        [TestMethod, Priority(0)]
        public async Task ReturnArg2() {
            var code = @"

def f(a):
    def g():
        return a
    return g

x = f(2)()
";
            using (var server = await CreateServerAsync()) {
                var analysis = await server.OpenDefaultDocumentAndGetAnalysisAsync(code);
                analysis.Should().HaveVariable("x").OfType(BuiltinTypeId.Int);
            }
        }

        [TestMethod, Priority(0)]
        public async Task MemberAssign() {
            var code = @"
class C:
    def func(self):
        self.abc = 42

a = C()
a.func()
fob = a.abc
";
            using (var server = await CreateServerAsync()) {
                var intMemberNames = server.GetBuiltinTypeMemberNames(BuiltinTypeId.Int);
                var analysis = await server.OpenDefaultDocumentAndGetAnalysisAsync(code);

                analysis.Should().HaveVariable("fob").OfType(BuiltinTypeId.Int).WithValue<IBuiltinInstanceInfo>()
                    .Which.Should().HaveOnlyMembers(intMemberNames);
                analysis.Should().HaveVariable("a").WithValue<IInstanceInfo>()
                    .Which.Should().HaveOnlyMembers("abc", "func", "__doc__", "__class__");

            }
        }

        [TestMethod, Priority(0)]
        public async Task MemberAssign2() {
            var code = @"
class D:
    def func2(self):
        a = C()
        a.func()
        return a.abc

class C:
    def func(self):
        self.abc = [2,3,4]

fob = D().func2()
";
            using (var server = await CreateServerAsync()) {
                var listMemberNames = server.GetBuiltinTypeMemberNames(BuiltinTypeId.List);
                var analysis = await server.OpenDefaultDocumentAndGetAnalysisAsync(code);

                analysis.Should().HaveVariable("fob").OfType(BuiltinTypeId.List).WithValue<IBuiltinInstanceInfo>()
                    .Which.Should().HaveOnlyMembers(listMemberNames);
            }
        }

        [TestMethod, Priority(0)]
        public async Task AnnotatedAssign() {
            using (var server = await CreateServerAsync(PythonVersions.LatestAvailable3X)) {
                var code = @"
x : int = 42

class C:
    y : int = 42

    def func(self):
        self.abc : int = 42

a = C()
a.func()
fob1 = a.abc
fob2 = a.y
fob3 = x
";
                var analysis = await server.OpenDefaultDocumentAndGetAnalysisAsync(code);

                analysis.Should().HaveVariable("fob1").OfType(BuiltinTypeId.Int)
                    .And.HaveVariable("fob2").OfType(BuiltinTypeId.Int)
                    .And.HaveVariable("fob3").OfType(BuiltinTypeId.Int)
                    .And.HaveVariable("a").WithValue<IInstanceInfo>()
                    .Which.Should().HaveMembers("abc", "func", "y", "__doc__", "__class__");

                code = @"
def f(val):
    print(val)

class C:
    def __init__(self, y):
        self.y = y

x:f(42) = 1
x:C(42) = 1
";
                analysis = await server.ChangeDefaultDocumentAndGetAnalysisAsync(code);

                analysis.Should().HaveFunction("f").WithParameter("val").OfType(BuiltinTypeId.Int)
                    .And.HaveClass("C").WithFunction("__init__").WithParameter("y").OfType(BuiltinTypeId.Int);
            }
        }

        [TestMethod, Priority(0)]
        public async Task UnfinishedDot() {
            // the partial dot should be ignored and we shouldn't see g as
            // a member of D
            var code = @"
class D(object):
    def func(self):
        self.
        
def g(a, b, c): pass
";
            using (var server = await CreateServerAsync()) {
                var objectMemberNames = server.GetBuiltinTypeMemberNames(BuiltinTypeId.Object);
                var analysis = await server.OpenDefaultDocumentAndGetAnalysisAsync(code);

                analysis.Should().HaveClass("D").WithFunction("func").WithParameter("self").WithValue<IInstanceInfo>()
                    .Which.Should().HaveMembers(objectMemberNames)
                    .And.HaveMembers("func");
            }
        }

        [PermutationalTestMethod(2), Priority(0)]
        public async Task CrossModule(int[] permutation) {
<<<<<<< HEAD
            var contents = new[] { "import module2",  "x = 42" };
=======
            var contents = new[] { "import module2", "x = 42" };
>>>>>>> b29a87f2

            using (var server = await CreateServerAsync()) {
                var uris = TestData.GetNextModuleUris(2);

                await server.SendDidOpenTextDocument(uris[permutation[0]], contents[permutation[0]]);
                await server.SendDidOpenTextDocument(uris[permutation[1]], contents[permutation[1]]);
                await server.WaitForCompleteAnalysisAsync(CancellationToken.None);

                var analysis = await server.GetAnalysisAsync(uris[0]);
                analysis.Should().HaveVariable("module2").WithValue<IModuleInfo>()
                    .Which.Should().HaveMembers("x");
            }
        }

        [PermutationalTestMethod(2), Priority(0)]
        public async Task CrossModuleCall(int[] permutation) {
            var contents = new[] { @"
import module2
y = module2.f('abc')
",
                @"
def f(x):
    return x
" };

            using (var server = await CreateServerAsync()) {
                var uris = TestData.GetNextModuleUris(2);

                await server.SendDidOpenTextDocument(uris[permutation[0]], contents[permutation[0]]);
                await server.SendDidOpenTextDocument(uris[permutation[1]], contents[permutation[1]]);

                var analysis1 = await server.GetAnalysisAsync(uris[0]);
                var analysis2 = await server.GetAnalysisAsync(uris[1]);

                analysis2.Should().HaveFunction("f").WithParameter("x").OfType(BuiltinTypeId.Str);
                analysis1.Should().HaveVariable("y").OfType(BuiltinTypeId.Str);
            }
        }

        [PermutationalTestMethod(2), Priority(0)]
        public async Task CrossModuleCallType(int[] permutation) {
            var contents = new[] { @"
import module2
y = module2.c('abc').x
",
                @"
class c:
    def __init__(self, x):
        self.x = x
" };

            using (var server = await CreateServerAsync()) {
                var uris = TestData.GetNextModuleUris(2);

                await server.SendDidOpenTextDocument(uris[permutation[0]], contents[permutation[0]]);
                await server.SendDidOpenTextDocument(uris[permutation[1]], contents[permutation[1]]);

                var analysis1 = await server.GetAnalysisAsync(uris[0]);
                var analysis2 = await server.GetAnalysisAsync(uris[1]);

                analysis2.Should().HaveClass("c").WithFunction("__init__").WithParameter("x").OfType(BuiltinTypeId.Str);
                analysis1.Should().HaveVariable("y").OfType(BuiltinTypeId.Str);
            }
        }

        [PermutationalTestMethod(2), Priority(0)]
        public async Task CrossModuleCallType2(int[] permutation) {
            var contents = new[] {@"
from module2 import c
class x(object):
    def Fob(self):
        y = c('abc').x
",
                @"
class c:
    def __init__(self, x):
        self.x = x
"
            };

            using (var server = await CreateServerAsync()) {
                var uris = TestData.GetNextModuleUris(2);

                await server.SendDidOpenTextDocument(uris[permutation[0]], contents[permutation[0]]);
                await server.SendDidOpenTextDocument(uris[permutation[1]], contents[permutation[1]]);

                var analysis1 = await server.GetAnalysisAsync(uris[0]);
                var analysis2 = await server.GetAnalysisAsync(uris[1]);

                analysis2.Should().HaveClass("c").WithFunction("__init__").WithParameter("x").OfType(BuiltinTypeId.Str);
                analysis1.Should().HaveClass("x").WithFunction("Fob").WithVariable("y").OfType(BuiltinTypeId.Str);
            }
        }

        [PermutationalTestMethod(3), Priority(0)]
        public async Task CrossModuleFuncAndType(int[] permutation) {
            using (var server = await CreateServerAsync()) {
                var contents = new[] {
                    @"
class Something(object):
    def f(self): pass
    def g(self): pass


def SomeFunc():
    x = Something()
    return x
",
                    @"
from module1 import SomeFunc

x = SomeFunc()
",
                    @"
from module2 import x
a = x
"              };

                var uris = TestData.GetNextModuleUris(3);

                await server.SendDidOpenTextDocument(uris[permutation[0]], contents[permutation[0]]);
                await server.SendDidOpenTextDocument(uris[permutation[1]], contents[permutation[1]]);
                await server.SendDidOpenTextDocument(uris[permutation[2]], contents[permutation[2]]);

                await server.GetAnalysisAsync(uris[0]);
                await server.GetAnalysisAsync(uris[1]);
                var analysis = await server.GetAnalysisAsync(uris[2]);

                var objectMemberNames = analysis.ProjectState.Types[BuiltinTypeId.Object].GetMemberNames(analysis.InterpreterContext);
                analysis.Should().HaveVariable("a").WithValue<IInstanceInfo>()
                    .Which.Should().HaveMembers(objectMemberNames)
                    .And.HaveMembers("f", "g");
            }
        }

        [TestMethod, Priority(0)]
        public async Task MembersAfterError() {
            var code = @"
class X(object):
    def f(self):
        return self.
        
    def g(self):
        pass
        
    def h(self):
        pass
";
            using (var server = await CreateServerAsync()) {
                var objectMemberNames = server.GetBuiltinTypeMemberNames(BuiltinTypeId.Object);
                var analysis = await server.OpenDefaultDocumentAndGetAnalysisAsync(code);

                analysis.Should().HaveClass("X").WithFunction("f").WithParameter("self").WithValue<IInstanceInfo>()
                    .Which.Should().HaveMembers(objectMemberNames)
                    .And.HaveMembers("f", "g", "h");
            }
        }

        [TestMethod, Priority(0)]
        public async Task Property() {
            var code = @"
class x(object):
    @property
    def SomeProp(self):
        return 42

a = x().SomeProp
";
            using (var server = await CreateServerAsync()) {
                var analysis = await server.OpenDefaultDocumentAndGetAnalysisAsync(code);
                analysis.Should().HaveVariable("a").OfType(BuiltinTypeId.Int);
            }
        }

        [TestMethod, Priority(0)]
        public async Task StaticMethod() {
            var code = @"
class x(object):
    @staticmethod
    def StaticMethod(value):
        return value

a = x().StaticMethod(4.0)
";
            using (var server = await CreateServerAsync()) {
                var analysis = await server.OpenDefaultDocumentAndGetAnalysisAsync(code);
                analysis.Should().HaveVariable("a").OfType(BuiltinTypeId.Float);
            }
        }

        [TestMethod, Priority(0)]
        public async Task InheritedStaticMethod() {
            var code = @"
class x(object):
    @staticmethod
    def StaticMethod(value):
        return value

class y(x):
    pass

a = y().StaticMethod(4.0)
";
            using (var server = await CreateServerAsync()) {
                var analysis = await server.OpenDefaultDocumentAndGetAnalysisAsync(code);
                analysis.Should().HaveVariable("a").OfType(BuiltinTypeId.Float);
            }
        }

        [TestMethod, Priority(0)]
        public async Task ClassMethod() {
            var code = @"
class x(object):
    @classmethod
    def ClassMethod(cls):
        return cls

a = x().ClassMethod()
b = x.ClassMethod()
";
            using (var server = await CreateServerAsync()) {
                var uri = await server.OpenDefaultDocumentAndGetUriAsync(code);
                var analysis = await server.GetAnalysisAsync(uri);
                var signature1 = await server.SendSignatureHelp(uri, 6, 20);
                var signature2 = await server.SendSignatureHelp(uri, 7, 18);

                analysis.Should().HaveVariable("a").WithDescription("x")
                    .And.HaveVariable("b").WithDescription("x")
                    .And.HaveClass("x").WithFunction("ClassMethod").WithParameter("cls").WithDescription("x");
                signature1.Should().HaveSingleSignature()
                    .Which.Should().HaveNoParameters();
                signature2.Should().HaveSingleSignature()
                    .Which.Should().HaveNoParameters();
            }
        }

        [TestMethod, Priority(0)]
        public async Task ClassMethod2() {
            var code = @"
class x(object):
    @classmethod
    def UncalledClassMethod(cls):
        return cls
";
            using (var server = await CreateServerAsync()) {
                var analysis = await server.OpenDefaultDocumentAndGetAnalysisAsync(code);
                analysis.Should().HaveClass("x").WithFunction("UncalledClassMethod").WithParameter("cls").WithDescription("x");
            }
        }

        [TestMethod, Priority(0)]
        public async Task InheritedClassMethod() {
            var code = @"
class x(object):
    @classmethod
    def ClassMethod(cls):
        return cls

class y(x):
    pass

a = y().ClassMethod()
b = y.ClassMethod()
";
            using (var server = await CreateServerAsync(PythonVersions.LatestAvailable2X)) {
                var uri = await server.OpenDefaultDocumentAndGetUriAsync(code);
                var analysis = await server.GetAnalysisAsync(uri);
                var signature1 = await server.SendSignatureHelp(uri, 9, 20);
                var signature2 = await server.SendSignatureHelp(uri, 10, 18);

                analysis.Should().HaveVariable("a").WithShortDescriptions("x", "y")
                    .And.HaveVariable("b").WithShortDescriptions("x", "y")
                    .And.HaveClass("x").WithFunction("ClassMethod").WithParameter("cls").WithShortDescriptions("x", "y");
                signature1.Should().HaveSingleSignature()
                    .Which.Should().HaveNoParameters();
                signature2.Should().HaveSingleSignature()
                    .Which.Should().HaveNoParameters();
            }
        }

        [TestMethod, Priority(0)]
        public async Task UserDescriptor() {
            var code = @"
class mydesc(object):
    def __get__(self, inst, ctx):
        return 42

class C(object):
    x = mydesc()

fob = C.x
oar = C().x
";
            using (var server = await CreateServerAsync()) {
                var analysis = await server.OpenDefaultDocumentAndGetAnalysisAsync(code);

                analysis.Should().HaveVariable("fob").OfType(BuiltinTypeId.Int)
                    .And.HaveVariable("oar").OfType(BuiltinTypeId.Int)
                    .And.HaveClass("mydesc").WithFunction("__get__")
                    .Which.Should().HaveParameter("ctx").OfType(BuiltinTypeId.Type)
                    .And.HaveParameter("inst").OfTypes("None", "C");
            }
        }

        [TestMethod, Priority(0)]
        public async Task UserDescriptor2() {
            var content = @"
class mydesc(object):
    def __get__(self, inst, ctx):
        return 42

class C(object):
    x = mydesc()
    def instfunc(self):
        pass

oar = C().x
";
            using (var server = await CreateServerAsync()) {
                var analysis = await server.OpenDefaultDocumentAndGetAnalysisAsync(content);

                analysis.Should().HaveClass("mydesc").WithFunction("__get__").WithParameter("inst").OfType("C").WithValue<IInstanceInfo>()
                    .Which.Should().HaveMembers("instfunc");
            }
        }

        [TestMethod, Priority(0)]
        public async Task AssignSelf() {
            var content = @"
class x(object):
    def __init__(self):
        self.x = 'abc'
    def f(self):
        pass
";
            using (var server = await CreateServerAsync()) {
                var analysis = await server.OpenDefaultDocumentAndGetAnalysisAsync(content);

                analysis.Should().HaveClass("x").WithFunction("f").WithParameter("self").WithValue<IInstanceInfo>()
                    .Which.Should().HaveMemberOfType("x", BuiltinTypeId.Str);
            }
        }

        [TestMethod, Priority(0)]
        public async Task AssignToMissingMember() {
            var content = @"
class test():
    x = 0;
    y = 1;
t = test()
t.x, t. =
";
            // http://pytools.codeplex.com/workitem/733

            // this just shouldn't crash, we should handle the malformed code, not much to inspect afterwards...
            using (var server = await CreateServerAsync()) {
                await server.OpenDefaultDocumentAndGetAnalysisAsync(content);
            }
        }

        [TestMethod, Priority(0)]
        public async Task CancelAnalysis() {
            var configuration = PythonVersions.LatestAvailable;
            if (configuration == null) {
                Assert.Inconclusive("Test requires Python installation");
            }

            var files = Directory.GetFiles(Path.Combine(configuration.PrefixPath, "Lib"), "*.py", SearchOption.AllDirectories);
            Trace.TraceInformation($"Files count: {files}");
            var contentTasks = files.Take(50).Select(f => File.ReadAllTextAsync(f)).ToArray();

            await Task.WhenAll(contentTasks);

            Server server = null;
            var serverDisposeTask = Task.CompletedTask;
            var analysisCompleteTask = Task.CompletedTask;
            try {
                server = await CreateServerAsync(configuration);
                for (var i = 0; i < contentTasks.Length && server.AnalysisQueue.Count < 50; i++) {
                    await server.SendDidOpenTextDocument(new Uri(files[i]), contentTasks[i].Result);
                }

                server.AnalysisQueue.Count.Should().NotBe(0);
            } finally {
                if (server != null) {
                    analysisCompleteTask = EventTaskSources.AnalysisQueue.AnalysisComplete.Create(server.AnalysisQueue, new CancellationTokenSource(10000).Token);
                    serverDisposeTask = Task.WhenAny(Task.Run(() => server.Dispose()), Task.Delay(1000));
                }
            }

            await serverDisposeTask;
            server.Should().NotBeNull();
            server.AnalysisQueue.Count.Should().Be(0);

            await analysisCompleteTask;
        }

        [TestMethod, Priority(0)]
        public async Task MoveClass() {
            var fobSrc = "";

            var oarSrc = @"
class C(object):
    pass
";

            var bazSrc = @"
class C(object):
    pass
";
            using (var server = await CreateServerAsync()) {
                var uriFob = await server.OpenDocumentAndGetUriAsync("fob.py", fobSrc);
                var uriOar = await server.OpenDocumentAndGetUriAsync("oar.py", oarSrc);
                var uriBaz = await server.OpenDocumentAndGetUriAsync("baz.py", bazSrc);
                await server.SendDidChangeTextDocumentAsync(uriFob, "from oar import C");

                var references = await server.SendFindReferences(uriFob, 0, 17);
                references.Should().OnlyHaveReferences(
                    (uriFob, (0, 16, 0, 17), ReferenceKind.Reference),
                    (uriOar, (1, 0, 2, 8), ReferenceKind.Value),
                    (uriOar, (1, 6, 1, 7), ReferenceKind.Definition),
                    (uriOar, (0, 0, 0, 0), ReferenceKind.Definition)
                );

                await server.WaitForCompleteAnalysisAsync(CancellationToken.None);
                var analysis = await server.GetAnalysisAsync(uriFob);
                analysis.Should().HaveVariable("C").WithDescription("C");

                // delete the class..
                await server.SendDidChangeTextDocumentAsync(uriOar, "");

                await server.WaitForCompleteAnalysisAsync(CancellationToken.None);
                analysis = await server.GetAnalysisAsync(uriFob);
                analysis.Should().HaveVariable("C").WithNoTypes();

                // Change location of the class
                await server.SendDidChangeTextDocumentAsync(uriFob, "from baz import C");

                references = await server.SendFindReferences(uriFob, 0, 17);
                references.Should().OnlyHaveReferences(
                    (uriFob, (0, 16, 0, 17), ReferenceKind.Reference),
                    (uriBaz, (1, 0, 2, 8), ReferenceKind.Value),
                    (uriBaz, (1, 6, 1, 7), ReferenceKind.Definition),
                    (uriBaz, (0, 0, 0, 0), ReferenceKind.Definition)
                );

                analysis = await server.GetAnalysisAsync(uriFob);
                analysis.Should().HaveVariable("C").WithDescription("C");
            }
        }

        [TestMethod, Priority(0)]
        public async Task Package() {
            var src1 = "";

            var src2 = @"
from fob.y import abc
import fob.y as y
";

            var src3 = @"
abc = 42
";


            using (var server = await CreateServerAsync(rootUri: TestData.GetTestSpecificRootUri())) {
                var uriSrc1 = TestData.CreateTestSpecificFile(@"fob\__init__.py");
                var uriSrc2 = TestData.GetTestSpecificUri(@"fob\x.py");
                var uriSrc3 = TestData.GetTestSpecificUri(@"fob\y.py");

                await server.SendDidOpenTextDocument(uriSrc1, src1);
                await server.SendDidOpenTextDocument(uriSrc2, src2);
                await server.SendDidOpenTextDocument(uriSrc3, src3);

                await server.WaitForCompleteAnalysisAsync(CancellationToken.None);
                var analysis = await server.GetAnalysisAsync(uriSrc2);

                analysis.Should()
                    .HaveVariable("y").WithDescription("Python module fob.y")
                    .And.HaveVariable("abc").OfType(BuiltinTypeId.Int);
            }
        }

        [TestMethod, Priority(0)]
        public async Task PackageRelativeImport() {
            var src1 = "from .y import abc";
            var src2 = "from .y import abc";
            var src3 = "abc = 42";

            using (var server = await CreateServerAsync(rootUri: TestData.GetTestSpecificRootUri())) {
                var uriSrc1 = await TestData.CreateTestSpecificFileAsync(@"fob\__init__.py", src1);
                var uriSrc2 = await TestData.CreateTestSpecificFileAsync(@"fob\x.py", src2);
                var uriSrc3 = await TestData.CreateTestSpecificFileAsync(@"fob\y.py", src3);

                await server.SendDidOpenTextDocument(uriSrc1, src1);
                await server.SendDidOpenTextDocument(uriSrc2, src2);
                await server.SendDidOpenTextDocument(uriSrc3, src3);

                await server.WaitForCompleteAnalysisAsync(CancellationToken.None);
                var analysisPackage = await server.GetAnalysisAsync(uriSrc1);
                var analysisX = await server.GetAnalysisAsync(uriSrc2);

                analysisPackage.Should().HaveVariable("abc").OfType(BuiltinTypeId.Int);
                analysisX.Should().HaveVariable("abc").OfType(BuiltinTypeId.Int);
            }
        }

        [DataRow("from .moduleY import spam", "spam")]
        [DataRow("from .moduleY import spam as ham", "ham")]
        [DataRow("from . import moduleY", "moduleY.spam")]
        [DataRow("from ..subpackage1 import moduleY", "moduleY.spam")]
        [DataRow("from ..subpackage2.moduleZ import eggs", "eggs")]
        [DataRow("from ..moduleA import foo", "foo")]
        [DataRow("from ...package import bar", "bar")]
        [DataTestMethod, Priority(0)]
        public async Task PackageRelativeImportPep328(string subpackageModuleXContent, string variable) {
            var initContent = "def bar():\n  pass\n";
            var moduleAContent = "def foo():\n  pass\n";
            var subpackageModuleYContent = "def spam():\n  pass\n";
            var subpackage2ModuleZContent = "def eggs():\n  pass\n";

            using (var server = await CreateServerAsync(rootUri: TestData.GetTestSpecificRootUri())) {
                var initUri = await TestData.CreateTestSpecificFileAsync(@"package\__init__.py", initContent);
                var moduleAUri = await TestData.CreateTestSpecificFileAsync(@"package\moduleA.py", moduleAContent);

                var subpackageInitUri = await TestData.CreateTestSpecificFileAsync(@"package\subpackage1\__init__.py", string.Empty);
                var subpackageModuleXUri = await TestData.CreateTestSpecificFileAsync(@"package\subpackage1\moduleX.py", subpackageModuleXContent);
                var subpackageModuleYUri = await TestData.CreateTestSpecificFileAsync(@"package\subpackage1\moduleY.py", subpackageModuleYContent);

                var subpackage2InitUri = await TestData.CreateTestSpecificFileAsync(@"package\subpackage2\__init__.py", string.Empty);
                var subpackage2ModuleZUri = await TestData.CreateTestSpecificFileAsync(@"package\subpackage2\moduleZ.py", subpackage2ModuleZContent);

                await server.SendDidOpenTextDocument(initUri, initContent);
                await server.SendDidOpenTextDocument(moduleAUri, moduleAContent);
                await server.SendDidOpenTextDocument(subpackageInitUri, string.Empty);
                await server.SendDidOpenTextDocument(subpackageModuleXUri, subpackageModuleXContent);
                await server.SendDidOpenTextDocument(subpackageModuleYUri, subpackageModuleYContent);
                await server.SendDidOpenTextDocument(subpackage2InitUri, string.Empty);
                await server.SendDidOpenTextDocument(subpackage2ModuleZUri, subpackage2ModuleZContent);

                await server.WaitForCompleteAnalysisAsync(CancellationToken.None);
                var analysisX = await server.GetAnalysisAsync(subpackageModuleXUri);

                analysisX.Should().HaveVariable(variable).OfType(BuiltinTypeId.Function);
            }
        }

        [TestMethod, Priority(0)]
        public async Task PackageRelativeImportAliasedMember() {
            // similar to unittest package which has unittest.main which contains a function called "main".
            // Make sure we see the function, not the module.
            var src1 = "from .y import y";
            var src2 = "def y(): pass";

            using (var server = await CreateServerAsync(rootUri: TestData.GetTestSpecificRootUri())) {
                var uriSrc1 = await TestData.CreateTestSpecificFileAsync(@"fob\__init__.py", src1);
                var uriSrc2 = await TestData.CreateTestSpecificFileAsync(@"fob\y.py", src2);

                await server.SendDidOpenTextDocument(uriSrc1, src1);
                await server.SendDidOpenTextDocument(uriSrc2, src2);

                await server.WaitForCompleteAnalysisAsync(CancellationToken.None);
                var analysisPackage = await server.GetAnalysisAsync(uriSrc1);

                analysisPackage.Should().HaveVariable("y").OfTypes(BuiltinTypeId.Module, BuiltinTypeId.Function);
            }
        }


        [TestMethod, Priority(0)]
        public async Task Defaults() {
            var text = @"
def f(x = 42):
    return x

a = f()
";
            using (var server = await CreateServerAsync()) {
                var analysis = await server.OpenDefaultDocumentAndGetAnalysisAsync(text);
                analysis.Should().HaveVariable("a").OfType(BuiltinTypeId.Int);
            }
        }

        [PermutationalTestMethod(2), Priority(0)]
        public async Task Decorator(int[] permutation) {
            var contents = new[] { @"
import module2

inst = module2.MyClass()

@inst.mydec
def f():
    return 42


",
                @"
import module1

class MyClass(object):
    def mydec(self, x):
        return x

g = MyClass().mydec(module1.f)
" };


            using (var server = await CreateServerAsync()) {
                var uris = TestData.GetNextModuleUris(2);

                await server.SendDidOpenTextDocument(uris[permutation[0]], contents[permutation[0]]);
                await server.SendDidOpenTextDocument(uris[permutation[1]], contents[permutation[1]]);

                await server.WaitForCompleteAnalysisAsync(CancellationToken.None);
                var analysis1 = await server.GetAnalysisAsync(uris[0]);
                var analysis2 = await server.GetAnalysisAsync(uris[1]);

                analysis1.Should().HaveFunction("f");
                analysis2.Should().HaveVariable("g").OfType(BuiltinTypeId.Function)
                    .And.HaveVariable("module1").WithValue<IModuleInfo>()
                    .Which.Should().HaveMemberOfType("f", BuiltinTypeId.Function);
            }
        }

        [PermutationalTestMethod(2), Priority(0)]
        public async Task DecoratorFlow(int[] permutation) {
            var contents = new[] { @"
import module2

inst = module2.MyClass()

@inst.filter(fob=42)
def f():
    return 42

",
                @"
import module1

class MyClass(object):
    def filter(self, name=None, filter_func=None, **flags):
        # @register.filter()
        def dec(func):
            return self.filter_function(func, **flags)
        return dec
    def filter_function(self, func, **flags):
        name = getattr(func, ""_decorated_function"", func).__name__
        res = self.filter(name, func, **flags)
        return res
" };

            using (var server = await CreateServerAsync()) {
                var uris = TestData.GetNextModuleUris(2);

                await server.SendDidOpenTextDocument(uris[permutation[0]], contents[permutation[0]]);
                await server.SendDidOpenTextDocument(uris[permutation[1]], contents[permutation[1]]);

                var analysis2 = await server.GetAnalysisAsync(uris[1]);
                var analysis1 = await server.GetAnalysisAsync(uris[0]);

                // Ensure we ended up with a function
                analysis1.Should().HaveVariable("f").OfTypes(BuiltinTypeId.Function, BuiltinTypeId.Function);

                // Ensure we passed a function in to the decorator (def dec(func))
                analysis2.Should().HaveClass("MyClass")
                    .WithFunction("filter")
                    .WithVariable("dec")
                    .OfType(BuiltinTypeId.Function);

                // Ensure we saw the function passed *through* the decorator
                analysis2.Should().HaveClass("MyClass")
                    .WithFunction("filter_function")
                    .WithVariable("res")
                    .OfType(BuiltinTypeId.Function);

                // Ensure we saw the function passed *back into* the original decorator constructor
                analysis2.Should().HaveClass("MyClass")
                    .WithFunction("filter")
                    .WithParameter("filter_func")
                    .OfTypes(BuiltinTypeId.Function, BuiltinTypeId.NoneType);
            }
        }

        [TestMethod, Priority(0)]
        public async Task DecoratorTypes() {
            var text = @"
def nop(fn):
    def wrap():
        return fn()
    wp = wrap
    return wp

@nop
def a_tuple():
    return (1, 2, 3)

@nop
def a_list():
    return [1, 2, 3]

@nop
def a_float():
    return 0.1

@nop
def a_string():
    return 'abc'

x = a_tuple()
y = a_list()
z = a_float()
w = a_string()
";
            using (var server = await CreateServerAsync(PythonVersions.LatestAvailable2X)) {
                var analysis = await server.OpenDefaultDocumentAndGetAnalysisAsync(text);
                analysis.Should().HaveVariable("x").OfType(BuiltinTypeId.Tuple)
                    .And.HaveVariable("y").OfType(BuiltinTypeId.List)
                    .And.HaveVariable("z").OfType(BuiltinTypeId.Float)
                    .And.HaveVariable("w").OfType(BuiltinTypeId.Str);

                text = @"
def as_list(fn):
    def wrap(v):
        if v == 0:
            return list(fn())
        elif v == 1:
            return set(fn(*args, **kwargs))
        else:
            return str(fn())
    return wrap

@as_list
def items():
    return (1, 2, 3)

items2 = as_list(lambda: (1, 2, 3))

x = items(0)
";
                analysis = await server.ChangeDefaultDocumentAndGetAnalysisAsync(text);
                analysis.Should().HaveVariable("items").OfType(BuiltinTypeId.Function)
                    .And.HaveVariable("items2").OfType(BuiltinTypeId.Function)
                    .And.HaveVariable("x").OfTypes(BuiltinTypeId.List, BuiltinTypeId.Set, BuiltinTypeId.Str);
            }
        }

        [TestMethod, Priority(0)]
        public async Task DecoratorReturnTypes_NoDecorator() {
            // https://pytools.codeplex.com/workitem/1694
            var text = @"# without decorator
def returnsGiven(parm):
    return parm

retGivenInt = returnsGiven(1)
retGivenString = returnsGiven('str')
retGivenBool = returnsGiven(True)
";

            using (var server = await CreateServerAsync()) {
                var analysis = await server.OpenDefaultDocumentAndGetAnalysisAsync(text);
                analysis.Should().HaveVariable("retGivenInt").OfType(BuiltinTypeId.Int)
                    .And.HaveVariable("retGivenString").OfType(BuiltinTypeId.Str)
                    .And.HaveVariable("retGivenBool").OfType(BuiltinTypeId.Bool);
            }
        }

        [TestMethod, Priority(0)]
        public async Task DecoratorReturnTypes_DecoratorNoParams() {
            // https://pytools.codeplex.com/workitem/1694
            var text = @"# with decorator without wrap
def decoratorFunctionTakesArg1(f):
    def wrapped_f(arg):
        return f(arg)
    return wrapped_f

@decoratorFunctionTakesArg1
def returnsGivenWithDecorator1(parm):
    return parm

retGivenInt = returnsGivenWithDecorator1(1)
retGivenString = returnsGivenWithDecorator1('str')
retGivenBool = returnsGivenWithDecorator1(True)
";

            using (var server = await CreateServerAsync()) {
                var analysis = await server.OpenDefaultDocumentAndGetAnalysisAsync(text);
                analysis.Should().HaveVariable("retGivenInt").OfType(BuiltinTypeId.Int)
                    .And.HaveVariable("retGivenString").OfType(BuiltinTypeId.Str)
                    .And.HaveVariable("retGivenBool").OfType(BuiltinTypeId.Bool);
            }
        }

        [TestMethod, Priority(0)]
        public async Task DecoratorReturnTypes_DecoratorWithParams() {
            // https://pytools.codeplex.com/workitem/1694
            var text = @"
# with decorator with wrap
def decoratorFunctionTakesArg2():
    def wrap(f):
        def wrapped_f(arg):
            return f(arg)
        return wrapped_f
    return wrap

@decoratorFunctionTakesArg2()
def returnsGivenWithDecorator2(parm):
    return parm

retGivenInt = returnsGivenWithDecorator2(1)
retGivenString = returnsGivenWithDecorator2('str')
retGivenBool = returnsGivenWithDecorator2(True)";

            using (var server = await CreateServerAsync()) {
                var analysis = await server.OpenDefaultDocumentAndGetAnalysisAsync(text);
                analysis.Should().HaveVariable("retGivenInt").OfType(BuiltinTypeId.Int)
                    .And.HaveVariable("retGivenString").OfType(BuiltinTypeId.Str)
                    .And.HaveVariable("retGivenBool").OfType(BuiltinTypeId.Bool);
            }
        }

        [PermutationalTestMethod(2), Priority(0)]
        public async Task DecoratorOverflow(int[] permutation) {
            var contents = new[] { @"
import mod2

@mod2.decorator_b
def decorator_a(fn):
    return fn


",
            @"
import mod1

@mod1.decorator_a
def decorator_b(fn):
    return fn
"};

            using (var server = await CreateServerAsync()) {
                var uris = TestData.GetNextModuleUris(2);

                await server.SendDidOpenTextDocument(uris[permutation[0]], contents[permutation[0]]);
                await server.SendDidOpenTextDocument(uris[permutation[1]], contents[permutation[1]]);

                var analysis1 = await server.GetAnalysisAsync(uris[0]);
                var analysis2 = await server.GetAnalysisAsync(uris[1]);

                analysis1.Should().HaveVariable("decorator_a").OfType(BuiltinTypeId.Function);
                analysis2.Should().HaveVariable("decorator_b").OfType(BuiltinTypeId.Function);
            }
        }

        [TestMethod, Priority(0)]
        public async Task ProcessDecorators() {
            var text = @"
def d(fn):
    return []

@d
def my_fn():
    return None
";

            using (var server = await CreateServerAsync()) {
                server.Analyzer.Limits.ProcessCustomDecorators = true;

                var analysis = await server.OpenDefaultDocumentAndGetAnalysisAsync(text);
                analysis.Should().HaveVariable("my_fn").OfType(BuiltinTypeId.List)
                    .And.HaveFunction("d").WithParameter("fn").OfType(BuiltinTypeId.Function);
            }
        }

        [TestMethod, Priority(0)]
        public async Task NoProcessDecorators() {
            var text = @"
def d(fn):
    return []

@d
def my_fn():
    return None
";


            using (var server = await CreateServerAsync()) {
                server.Analyzer.Limits.ProcessCustomDecorators = false;

                var analysis = await server.OpenDefaultDocumentAndGetAnalysisAsync(text);
                analysis.Should().HaveVariable("my_fn").OfType(BuiltinTypeId.Function)
                    .And.HaveFunction("d").WithParameter("fn").OfType(BuiltinTypeId.Function);
            }
        }

        [TestMethod, Priority(0)]
        public async Task DecoratorReferences() {
            var text = @"
def d1(f):
    return f
class d2:
    def __call__(self, f): return f

@d1
def func_d1(): pass
@d2()
def func_d2(): pass

@d1
class cls_d1(object): pass
@d2()
class cls_d2(object): pass
";
            using (var server = await CreateServerAsync()) {
                var uri = await server.OpenDefaultDocumentAndGetUriAsync(text);
                var referencesD1 = await server.SendFindReferences(uri, 1, 5);
                var referencesD2 = await server.SendFindReferences(uri, 3, 7);
                var analysis = await server.GetAnalysisAsync(uri);

                referencesD1.Should().OnlyHaveReferences(
                    (uri, (1, 0, 2, 12), ReferenceKind.Value),
                    (uri, (1, 4, 1, 6), ReferenceKind.Definition),
                    (uri, (6, 1, 6, 3), ReferenceKind.Reference),
                    (uri, (11, 1, 11, 3), ReferenceKind.Reference));

                referencesD2.Should().OnlyHaveReferences(
                    (uri, (3, 0, 4, 35), ReferenceKind.Value),
                    (uri, (3, 6, 3, 8), ReferenceKind.Definition),
                    (uri, (8, 1, 8, 3), ReferenceKind.Reference),
                    (uri, (13, 1, 13, 3), ReferenceKind.Reference));

                analysis.Should().HaveFunction("d1").WithParameter("f").OfTypes(BuiltinTypeId.Function, BuiltinTypeId.Type)
                    .And.HaveClass("d2").WithFunction("__call__").WithParameter("f").OfTypes(BuiltinTypeId.Function, BuiltinTypeId.Type)
                    .And.HaveFunction("func_d1")
                    .And.HaveFunction("func_d2")
                    .And.HaveClass("cls_d1")
                    .And.HaveClass("cls_d2");
            }
        }

        [TestMethod, Priority(0)]
        public async Task DecoratorClass() {
            var text = @"
def dec1(C):
    def sub_method(self): pass
    C.sub_method = sub_method
    return C

@dec1
class MyBaseClass1(object):
    def base_method(self): pass

def dec2(C):
    class MySubClass(C):
        def sub_method(self): pass
    return MySubClass

@dec2
class MyBaseClass2(object):
    def base_method(self): pass

mc1 = MyBaseClass1()
mc2 = MyBaseClass2()
";
            using (var server = await CreateServerAsync()) {
                var analysis = await server.OpenDefaultDocumentAndGetAnalysisAsync(text);
                analysis.Should().HaveVariable("mc1").WithValue<IInstanceInfo>()
                    .Which.Should().HaveMembers("base_method", "sub_method");
                analysis.Should().HaveVariable("mc2").OfType("MySubClass").WithValue<IInstanceInfo>()
                    .Which.Should().HaveMembers("sub_method");
            }
        }

        [TestMethod, Priority(0)]
        public async Task ClassInit() {
            var text = @"
class X:
    def __init__(self, value):
        self.value = value

a = X(2)
";
            using (var server = await CreateServerAsync()) {
                var analysis = await server.OpenDefaultDocumentAndGetAnalysisAsync(text);
                analysis.Should().HaveVariable("a").WithValue<IInstanceInfo>()
                    .Which.Should().HaveMemberOfType("value", BuiltinTypeId.Int);
                analysis.Should().HaveClass("X").WithFunction("__init__").WithParameter("self").WithValue<IInstanceInfo>()
                    .Which.Should().HaveMemberOfType("value", BuiltinTypeId.Int);
            }
        }

        [TestMethod, Priority(0)]
        public async Task InstanceCall() {
            var text = @"
class X:
    def __call__(self, value):
        return value

x = X()

a = x(2)
";
            using (var server = await CreateServerAsync()) {
                var analysis = await server.OpenDefaultDocumentAndGetAnalysisAsync(text);
                analysis.Should().HaveVariable("a").OfType(BuiltinTypeId.Int);
            }
        }

        /// <summary>
        /// Verifies that regardless of how we get to imports/function return values that
        /// we properly understand the imported value.
        /// </summary>
        [PermutationalTestMethod(2), Priority(0)]
        public async Task ImportScopesOrder(int[] permutation) {
            var contents = new[] { @"
import _io
import module2
import mmap as mm

import sys
def f():
    return sys

def g():
    return _io

def h():
    return module2.sys

def i():
    import zlib
    return zlib

def j():
    return mm

def k():
    return module2.impp

import operator as op

import re

",
                @"
import sys
import imp as impp
" };
            using (var server = await CreateServerAsync(PythonVersions.LatestAvailable3X)) {
                var uris = TestData.GetNextModuleUris(2);
                await server.SendDidOpenTextDocument(uris[permutation[0]], contents[permutation[0]]);
                await server.SendDidOpenTextDocument(uris[permutation[1]], contents[permutation[1]]);

                var analysis = await server.GetAnalysisAsync(uris[0]);
                analysis.Should().HaveVariable("g").WithDescription("module1.g() -> _io")
                    .And.HaveVariable("f").WithDescription("module1.f() -> sys")
                    .And.HaveVariable("h").WithDescription("module1.h() -> sys")
                    .And.HaveVariable("i").WithDescription("module1.i() -> zlib")
                    .And.HaveVariable("j").WithDescription("module1.j() -> mmap")
                    .And.HaveVariable("k").WithDescription("module1.k() -> imp");
            }
        }

        [TestMethod, Priority(0)]
        public async Task ClassNew() {
            var text = @"
class X:
    def __new__(cls, value):
        res = object.__new__(cls)
        res.value = value
        return res

a = X(2)
";
            using (var server = await CreateServerAsync()) {
                var analysis = await server.OpenDefaultDocumentAndGetAnalysisAsync(text);

                analysis.Should().HaveClass("X").WithFunction("__new__")
                    .Which.Should().HaveParameter("cls").WithDescription("X")
                    .And.HaveParameter("value").OfType(BuiltinTypeId.Int)
                    .And.HaveVariable("res").OfType("X");

                analysis.Should().HaveVariable("a").OfType("X").WithValue<IInstanceInfo>()
                    .Which.Should().HaveMemberOfType("value", BuiltinTypeId.Int);
            }
        }

        [TestMethod, Priority(0)]
        public async Task Global() {
            var text = @"
x = None
y = None
def f():
    def g():
        global x, y
        x = 123
        y = 123
    return x, y

a, b = f()
";

            using (var server = await CreateServerAsync()) {
                var analysis = await server.OpenDefaultDocumentAndGetAnalysisAsync(text);
                analysis.Should().HaveVariable("a").OfTypes(BuiltinTypeId.NoneType, BuiltinTypeId.Int)
                    .And.HaveVariable("b").OfTypes(BuiltinTypeId.NoneType, BuiltinTypeId.Int)
                    .And.HaveVariable("x").OfTypes(BuiltinTypeId.NoneType, BuiltinTypeId.Int)
                    .And.HaveVariable("y").OfTypes(BuiltinTypeId.NoneType, BuiltinTypeId.Int);
            }
        }

        [TestMethod, Priority(0)]
        public async Task Nonlocal() {
            var text = @"
def f():
    x = None
    y = None
    def g():
        nonlocal x, y
        x = 123
        y = 234
    return x, y

a, b = f()
";

            using (var server = await CreateServerAsync(PythonVersions.LatestAvailable3X)) {
                var uri = await server.OpenDefaultDocumentAndGetUriAsync(text);
                var referencesX = await server.SendFindReferences(uri, 2, 5);
                var referencesY = await server.SendFindReferences(uri, 3, 5);
                var analysis = await server.GetAnalysisAsync(uri);

                analysis.Should().HaveVariable("a").OfTypes(BuiltinTypeId.NoneType, BuiltinTypeId.Int)
                    .And.HaveVariable("b").OfTypes(BuiltinTypeId.NoneType, BuiltinTypeId.Int)
                    
                    .And.HaveFunction("f")
                    .Which.Should().HaveVariable("x").OfTypes(BuiltinTypeId.NoneType, BuiltinTypeId.Int)
                    .And.HaveVariable("y").OfTypes(BuiltinTypeId.NoneType, BuiltinTypeId.Int)
                    
                    .And.HaveFunction("g")
                    .Which.Should().HaveVariable("x").OfTypes(BuiltinTypeId.NoneType, BuiltinTypeId.Int)
                    .And.HaveVariable("y").OfTypes(BuiltinTypeId.NoneType, BuiltinTypeId.Int);

                referencesX.Should().OnlyHaveReferences(
                    (uri, (2, 4, 2, 5), ReferenceKind.Definition),
                    (uri, (5, 17, 5, 18), ReferenceKind.Reference),
                    (uri, (6, 8, 6, 9), ReferenceKind.Definition),
                    (uri, (8, 11, 8, 12), ReferenceKind.Reference));

                referencesY.Should().OnlyHaveReferences(
                    (uri, (3, 4, 3, 5), ReferenceKind.Definition),
                    (uri, (5, 20, 5, 21), ReferenceKind.Reference),
                    (uri, (7, 8, 7, 9), ReferenceKind.Definition),
                    (uri, (8, 14, 8, 15), ReferenceKind.Reference));

                text = @"
def f(x):
    def g():
        nonlocal x
        x = 123
    return x

a = f(None)
";

                await server.SendDidChangeTextDocumentAsync(uri, text);
                analysis = await server.GetAnalysisAsync(uri);
                analysis.Should().HaveVariable("a").OfTypes(BuiltinTypeId.NoneType, BuiltinTypeId.Int);
            }
        }

        [TestMethod, Priority(0)]
        public async Task IsInstance() {
            var text = @"
x = None


if True:
    pass
    assert isinstance(x, int)
    z = 100
    pass
else:
    pass
    assert isinstance(x, str)
    y = 200
    pass





if isinstance(x, tuple):
    fob = 300
    pass
";

            using (var server = await CreateServerAsync(PythonVersions.LatestAvailable3X)) {
                var uri = await server.OpenDefaultDocumentAndGetUriAsync(text);
                var hoverInTrue = await server.SendHover(uri, 6, 22);
                var hoverInFalse = await server.SendHover(uri, 11, 22);
                var hover = await server.SendHover(uri, 19, 14);
                var referencesX1 = await server.SendFindReferences(uri, 1, 0);
                var referencesX2 = await server.SendFindReferences(uri, 6, 22);
                var referencesX3 = await server.SendFindReferences(uri, 11, 22);
                var referencesX4 = await server.SendFindReferences(uri, 19, 14);
                var analysis = await server.GetAnalysisAsync(uri);

                analysis.Should().HaveVariable("x").OfTypes(BuiltinTypeId.NoneType, BuiltinTypeId.Int, BuiltinTypeId.Str, BuiltinTypeId.Tuple);
                hoverInTrue.Should().HaveTypeName("int");
                hoverInFalse.Should().HaveTypeName("str");
                hover.Should().HaveTypeName("tuple");

                var expectedReferences = new(Uri, (int, int, int, int), ReferenceKind?)[] {
                    (uri, (1, 0, 1, 1), ReferenceKind.Definition),
                    (uri, (6, 22, 6, 23), ReferenceKind.Reference),
                    (uri, (11, 22, 11, 23), ReferenceKind.Reference),
                    (uri, (19, 14, 19, 15), ReferenceKind.Reference)
                };

                referencesX1.Should().OnlyHaveReferences(expectedReferences);
                referencesX2.Should().OnlyHaveReferences(expectedReferences);
                referencesX3.Should().OnlyHaveReferences(expectedReferences);
                referencesX4.Should().OnlyHaveReferences(expectedReferences);

                text = @"x = None


if True:
    pass
    assert isinstance(x, int)
    z = 100

    pass

print(z)";

                await server.SendDidChangeTextDocumentAsync(uri, text);
                var referencesZ1 = await server.SendFindReferences(uri, 6, 4);
                var referencesZ2 = await server.SendFindReferences(uri, 10, 6);
                analysis = await server.GetAnalysisAsync(uri);

                analysis.Should().HaveVariable("x").OfTypes(BuiltinTypeId.NoneType, BuiltinTypeId.Int)
                    .And.HaveVariable("z").OfType(BuiltinTypeId.Int);

                expectedReferences = new (Uri, (int, int, int, int) range, ReferenceKind?)[] {
                    (uri, (6, 4, 6, 5), ReferenceKind.Definition),
                    (uri, (10, 6, 10, 7), ReferenceKind.Reference)
                };

                referencesZ1.Should().OnlyHaveReferences(expectedReferences);
                referencesZ2.Should().OnlyHaveReferences(expectedReferences);

                // http://pytools.codeplex.com/workitem/636
                // this just shouldn't crash, we should handle the malformed code, not much to inspect afterwards...
                await server.ChangeDefaultDocumentAndGetAnalysisAsync("if isinstance(x, list):\r\n");
                await server.ChangeDefaultDocumentAndGetAnalysisAsync("if isinstance(x, list):");
            }
        }



        [TestMethod, Priority(0)]
        public async Task IsInstance3X() {
            var text = @"
def f(a):
    def g():
        nonlocal a
        print(a)
        assert isinstance(a, int)
                            
        pass

f('abc')
";
            using (var server = await CreateServerAsync(PythonVersions.LatestAvailable3X)) {
                var uri = await server.OpenDefaultDocumentAndGetUriAsync(text);
                var hover = await server.SendHover(uri, 5, 26);
                var analysis = await server.GetAnalysisAsync(uri);

                analysis.Should().HaveFunction("f")
                    .Which.Should().HaveParameter("a").OfTypes(BuiltinTypeId.Int, BuiltinTypeId.Unicode)
                    .And.HaveFunction("g").WithVariable("a").OfTypes(BuiltinTypeId.Int, BuiltinTypeId.Unicode);

                hover.Should().HaveTypeName("int");
            }
        }

        [TestMethod, Priority(0)]
        public async Task NestedIsInstance() {
            var code = @"
def f():
    x = None
    y = None

    assert isinstance(x, int)
    z = x

    assert isinstance(y, int)
    w = y

    pass";

            using (var server = await CreateServerAsync()) {
                var analysis = await server.OpenDefaultDocumentAndGetAnalysisAsync(code);

                analysis.Should().HaveFunction("f")
                    .Which.Should().HaveVariable("z").OfType(BuiltinTypeId.Int)
                    .And.HaveVariable("w").OfType(BuiltinTypeId.Int);
            }
        }

        [TestMethod, Priority(0)]
        public async Task NestedIsInstance1908() {
            // https://pytools.codeplex.com/workitem/1908
            var code = @"
def f(x):
    y = object()    
    assert isinstance(x, int)
    if isinstance(y, float):
        print('hi')

    pass
";

            using (var server = await CreateServerAsync()) {
                var analysis = await server.OpenDefaultDocumentAndGetAnalysisAsync(code);
                analysis.Should().HaveFunction("f").WithVariable("y").OfTypes(BuiltinTypeId.Object, BuiltinTypeId.Float);
            }
        }

        [TestMethod, Priority(0)]
        public async Task IsInstanceUserDefinedType() {
            var text = @"
class C(object):
    def f(self):
        pass

def f(a):
    assert isinstance(a, C)
    print(a)
    pass
";

            using (var server = await CreateServerAsync()) {
                var analysis = await server.OpenDefaultDocumentAndGetAnalysisAsync(text);
                analysis.Should().HaveFunction("f").WithParameter("a").OfType("C");
            }
        }

        [TestMethod, Priority(0)]
        public async Task IsInstanceNested() {
            var text = @"
class R: pass

def fn(a, b, c):
    result = R()
    assert isinstance(a, str)
    result.a = a

    assert isinstance(b, type)
    if isinstance(b, tuple):
        pass
    result.b = b

    assert isinstance(c, str)
    result.c = c
    return result

r1 = fn('fob', (int, str), 'oar')
r2 = fn(123, None, 4.5)
";

            using (var server = await CreateServerAsync()) {
                var analysis = await server.OpenDefaultDocumentAndGetAnalysisAsync(text);

                analysis.Should().HaveVariable("r1").WithValue<IInstanceInfo>()
                    .Which.Should().HaveMemberOfType("a", BuiltinTypeId.Str)
                    .And.HaveMemberOfTypes("b", BuiltinTypeId.Type, BuiltinTypeId.Tuple)
                    .And.HaveMemberOfType("c", BuiltinTypeId.Str);

                analysis.Should().HaveVariable("r2").WithValue<IInstanceInfo>()
                    .Which.Should().HaveMemberOfType("a", BuiltinTypeId.Str)
                    .And.HaveMemberOfTypes("b", BuiltinTypeId.Type, BuiltinTypeId.Tuple)
                    .And.HaveMemberOfType("c", BuiltinTypeId.Str);
            }
        }

        [TestMethod, Priority(0)]
        public async Task IsInstanceAndLambdaScopes() {
            // https://github.com/Microsoft/PTVS/issues/2801
            var text = @"if isinstance(p, dict):
    v = [i for i in (lambda x: x)()]";

<<<<<<< HEAD
            using (var server = await CreateServerAsync(PythonVersions.LatestAvailable3X)) {
                var analysis = await server.OpenDefaultDocumentAndGetAnalysisAsync(text);
                analysis.Scope.Should().HaveChildScopeAt<StatementScope>(0)
                    .And.HaveChildScopeAt<StatementScope>(2)
                    .And.HaveChildScopeAt<IsInstanceScope>(1)
                    .Which.Should().OnlyHaveChildScope<ComprehensionScope>()
                    .Which.Should().OnlyHaveChildScope<FunctionScope>()
                    .Which.Should().OnlyHaveChildScope<StatementScope>();
            }
=======
            var entry = ProcessTextV3(text);
            var scope = entry.Modules[entry.DefaultModule].Analysis.Scope;
            var dump = string.Join(Environment.NewLine, DumpScopesToStrings(scope));

            Console.WriteLine($"Actual:{Environment.NewLine}{dump}");

            Assert.AreEqual(entry.DefaultModule + @"
    <statements>
    <isinstance scope>
    <comprehension scope>
        <lambda>
        <statements>
    <statements>", dump);
>>>>>>> b29a87f2
        }

        [TestMethod, Priority(0)]
        public async Task IsInstanceReferences() {
            var text = @"
def fob():
    oar = get_b()
    assert isinstance(oar, float)

    if oar.complex:
        raise IndexError

    return oar";

            using (var server = await CreateServerAsync()) {
                var uri = await server.OpenDefaultDocumentAndGetUriAsync(text);
                var references1 = await server.SendFindReferences(uri, 2, 5);
                var references2 = await server.SendFindReferences(uri, 3, 23);
                var references3 = await server.SendFindReferences(uri, 5, 8);
                var references4 = await server.SendFindReferences(uri, 8, 12);

                var expectations = new (Uri, (int, int, int, int), ReferenceKind?)[] {
                    (uri, (2, 4, 2, 7), ReferenceKind.Definition),
                    (uri, (3, 22, 3, 25), ReferenceKind.Reference),
                    (uri, (5, 7, 5, 10), ReferenceKind.Reference),
                    (uri, (8, 11, 8, 14), ReferenceKind.Reference)
                };

                references1.Should().OnlyHaveReferences(expectations);
                references2.Should().OnlyHaveReferences(expectations);
                references3.Should().OnlyHaveReferences(expectations);
                references4.Should().OnlyHaveReferences(expectations);
            }
        }

        [TestMethod, Priority(0)]
        public async Task FunctoolsDecoratorReferences() {
            var text = @"from functools import wraps

def d(f):
    @wraps(f)
    def wrapped(*a, **kw):
        return f(*a, **kw)
    return wrapped

@d
def g(p):
    return p

n1 = g(1)";

            using (var server = await CreateServerAsync()) {
                var uri = await server.OpenDefaultDocumentAndGetUriAsync(text);
                var referencesD = await server.SendFindReferences(uri, 2, 5);
                var referencesG = await server.SendFindReferences(uri, 9, 5);

                referencesD.Should().OnlyHaveReferences(
                    (uri, (2, 0, 6, 18), ReferenceKind.Value),
                    (uri, (2, 4, 2, 5), ReferenceKind.Definition),
                    (uri, (8, 1, 8, 2), ReferenceKind.Reference));
                referencesG.Should().OnlyHaveReferences(
                    (uri, (3, 4, 5, 26), ReferenceKind.Value),
                    (uri, (9, 4, 9, 5), ReferenceKind.Definition),
                    (uri, (12, 5, 12, 6), ReferenceKind.Reference));

            // Decorators that don't use @wraps will expose the wrapper function
            // as a value.
                text = @"def d(f):
    def wrapped(*a, **kw):
        return f(*a, **kw)
    return wrapped

@d
def g(p):
    return p

n1 = g(1)";

                await server.SendDidChangeTextDocumentAsync(uri, text);
                referencesD = await server.SendFindReferences(uri, 0, 5);
                referencesG = await server.SendFindReferences(uri, 6, 5);

                referencesD.Should().OnlyHaveReferences(
                    (uri, (0, 0, 3, 18), ReferenceKind.Value),
                    (uri, (0, 4, 0, 5), ReferenceKind.Definition),
                    (uri, (5, 1, 5, 2), ReferenceKind.Reference));
                referencesG.Should().OnlyHaveReferences(
                    (uri, (1, 4, 2, 26), ReferenceKind.Value),
                    (uri, (6, 4, 6, 5), ReferenceKind.Definition),
                    (uri, (9, 5, 9, 6), ReferenceKind.Reference));
            }
        }

        [TestMethod, Priority(0)]
        public async Task QuickInfo() {
            var text = @"
import sys
a = 41.0
b = 42L
c = 'abc'
x = (2, 3, 4)
y = [2, 3, 4]
z = 43

class fob(object):
    @property
    def f(self): pass

    def g(self): pass

d = fob()

def f():
    print 'hello'
    return 'abc'

def g():
    return c.Length

def h():
    return f
    return g

class return_func_class:
    def return_func(self):
        '''some help'''
        return self.return_func


def docstr_func():
    '''useful documentation'''
    return 42

def with_params(a, b, c):
    pass

def with_params_default(a, b, c = 100):
    pass

def with_params_default_2(a, b, c = []):
    pass

def with_params_default_3(a, b, c = ()):
    pass

def with_params_default_4(a, b, c = {}):
    pass

def with_params_default_2a(a, b, c = [None]):
    pass

def with_params_default_3a(a, b, c = (None, )):
    pass

def with_params_default_4a(a, b, c = {42: 100}):
    pass

def with_params_default_starargs(*args, **kwargs):
    pass

m = min
list_append = list.append
abc_length = ""abc"".Length
c_length = c.Length
fn = f.func_name
fob_g = fob().g
none = None
rf = return_func_class().return_func
";
            using (var server = await CreateServerAsync(PythonVersions.LatestAvailable2X)) {
                var analysis = await server.OpenDefaultDocumentAndGetAnalysisAsync(text);

                analysis.Should().HaveClass("fob").WithVariable("f").WithDescription("module.fob.f(self: fob)\r\ndeclared in fob")
                    .And.HaveVariable("a").OfType(BuiltinTypeId.Float).WithDescription("float")
                    .And.HaveVariable("b").OfType(BuiltinTypeId.Long).WithDescription("long")
                    .And.HaveVariable("c").OfType(BuiltinTypeId.Str).WithDescription("str")
                    .And.HaveVariable("x").OfType(BuiltinTypeId.Tuple)
                    .And.HaveVariable("y").OfType(BuiltinTypeId.List)
                    .And.HaveVariable("z").OfType(BuiltinTypeId.Int).WithDescription("int")
                    .And.HaveVariable("m").WithDescription("min(a, b, c, key = func)")
                    .And.HaveVariable("list_append").WithDescription("list.append(self, value)")
                    .And.HaveVariable("abc_length").WithNoTypes()
                    .And.HaveVariable("c_length").WithNoTypes()
                    .And.HaveVariable("d").OfType("fob")
                    .And.HaveVariable("sys").WithDescription("sys")
                    .And.HaveVariable("f").WithDescription("module.f() -> str")
                    .And.HaveVariable("fob_g").WithDescription("method g of module.fob objects")
                    .And.HaveVariable("fob").WithDescription("class module.fob(object)")
                    .And.HaveVariable("g").WithDescription("module.g()")
                    .And.HaveVariable("none").WithDescription("None")
                    .And.HaveVariable("fn").WithDescription("property of type str")
                    .And.HaveVariable("h").WithDescription("module.h() -> module.f() -> str, module.g()")
                    .And.HaveVariable("docstr_func").WithDescription("module.docstr_func() -> int")
                                                    .WithDocumentation("useful documentation")

                    .And.HaveVariable("with_params").WithDescription("module.with_params(a, b, c)")
                    .And.HaveVariable("with_params_default").WithDescription("module.with_params_default(a, b, c: int=100)")
                    .And.HaveVariable("with_params_default_2").WithDescription("module.with_params_default_2(a, b, c: list=[])")
                    .And.HaveVariable("with_params_default_3").WithDescription("module.with_params_default_3(a, b, c: tuple=())")
                    .And.HaveVariable("with_params_default_4").WithDescription("module.with_params_default_4(a, b, c: dict={})")
                    .And.HaveVariable("with_params_default_2a").WithDescription("module.with_params_default_2a(a, b, c: list[None]=[...])")
                    .And.HaveVariable("with_params_default_3a").WithDescription("module.with_params_default_3a(a, b, c: tuple[None]=(...))")
                    .And.HaveVariable("with_params_default_4a").WithDescription("module.with_params_default_4a(a, b, c: dict={...})")
                    .And.HaveVariable("with_params_default_starargs").WithDescription("module.with_params_default_starargs(*args, **kwargs)")

                    //// method which returns itself, we shouldn't stack overflow producing the help...
                    .And.HaveVariable("rf").WithDescription("method return_func of module.return_func_class objects...")
                                           .WithDocumentation("some help");
            }

            
        }

        [TestMethod, Priority(0)]
        public async Task CompletionDocumentation() {
            var text = @"
import sys
z = 43

class fob(object):
    @property
    def f(self): pass

    def g(self): pass

d = fob()
";
            using (var server = await CreateServerAsync()) {
                var uri = await server.OpenDefaultDocumentAndGetUriAsync(text);
                var completionD = await server.SendCompletion(uri, 15, 1);
                completionD.Should().HaveItem("d")
                    .Which.Should().HaveDocumentation("fob");
                completionD.Should().HaveItem("z")
                    .Which.Should().HaveDocumentation("int");
            }
        }

        [TestMethod, Priority(0)]
        public async Task MemberType() {
            var text = @"
import sys
a = 41.0
b = 42L
c = 'abc'
x = (2, 3, 4)
y = [2, 3, 4]
z = 43

class fob(object):
    @property
    def f(self): pass

    def g(self): pass

d = fob()

def f():
    print 'hello'
    return 'abc'

def g():
    return c.Length
";
            using (var server = await CreateServerAsync()) {
                var analysis = await server.OpenDefaultDocumentAndGetAnalysisAsync(text);

                analysis.Should().HaveBuiltinMember<IBuiltinClassInfo>("list").WithMemberOfType("append", PythonMemberType.Method)
                    .And.HaveBuiltinMember<SpecializedCallable>("min").OfPythonMemberType(PythonMemberType.Function)
                    .And.HaveBuiltinMember<IBuiltinClassInfo>("int").OfPythonMemberType(PythonMemberType.Class)
                    .And.HaveFunctionInfo("f").WithMemberOfType("func_name", PythonMemberType.Property)
                    .And.HaveVariable("y").WithValue<ListInfo>().WithMemberOfType("append", PythonMemberType.Method)
                    .And.HaveVariable("sys").WithValue<SysModuleInfo>().OfPythonMemberType(PythonMemberType.Module);
            }
        }

        [TestMethod, Priority(0)]
        public async Task RecursiveDataStructures() {
            var text = @"
d = {}
d[0] = d
";
            using (var server = await CreateServerAsync(PythonVersions.LatestAvailable2X)) {
                var analysis = await server.OpenDefaultDocumentAndGetAnalysisAsync(text);
                analysis.Should().HaveVariable("d").WithDescription("dict({int : dict})");
            }
        }

        /// <summary>
        /// Variable is referred to in the base class, defined in the derived class, we should know the type information.
        /// </summary>
        [TestMethod, Priority(0)]
        public async Task BaseReferencedDerivedDefined() {
            var text = @"
class Base(object):
    def f(self):
        x = self.map

class Derived(Base):
    def __init__(self):
        self.map = {}

pass

derived = Derived()
";

            using (var server = await CreateServerAsync()) {
                var analysis = await server.OpenDefaultDocumentAndGetAnalysisAsync(text);
                analysis.Should().HaveVariable("derived").WithValue<IInstanceInfo>().WithMemberOfType("map", PythonMemberType.Field);
            }
        }

        /// <summary>
        /// Test case where we have a member but we don't have any type information for the member.  It should
        /// still show up as a member.
        /// </summary>
        [TestMethod, Priority(0)]
        public async Task NoTypesButIsMember() {
            var text = @"
def f(x, y):
    C(x, y)

class C(object):
    def __init__(self, x, y):
        self.x = x
        self.y = y

f(1)
c = C()
";

            using (var server = await CreateServerAsync()) {
                var analysis = await server.OpenDefaultDocumentAndGetAnalysisAsync(text);
                analysis.Should().HaveVariable("c").WithValue<IInstanceInfo>()
                    .Which.Should().HaveMembers("x", "y");
            }
        }

        /// <summary>
        /// Test case where we have a member but we don't have any type information for the member.  It should
        /// still show up as a member.
        /// </summary>
        [TestMethod, Priority(0)]
        public async Task SequenceFromSequence() {
            var text = @"
x = []
x.append(1)

t = (1, )

class MyIndexer(object):
    def __getitem__(self, index):
        return 1

ly = list(x)
lz = list(MyIndexer())

ty = tuple(x)
tz = tuple(MyIndexer())

lyt = list(t)
tyt = tuple(t)

x0 = x[0]
ly0 = ly[0]
lz0 = lz[0]
ty0 = ty[0]
tz0 = tz[0]
lyt0 = lyt[0]
tyt0 = tyt[0]
";

            using (var server = await CreateServerAsync()) {
                var analysis = await server.OpenDefaultDocumentAndGetAnalysisAsync(text);
                analysis.Should().HaveVariable("x0").OfType(BuiltinTypeId.Int)
                    .And.HaveVariable("ly0").OfType(BuiltinTypeId.Int)
                    .And.HaveVariable("lz0").OfType(BuiltinTypeId.Int)
                    .And.HaveVariable("ty0").OfType(BuiltinTypeId.Int)
                    .And.HaveVariable("tz0").OfType(BuiltinTypeId.Int)
                    .And.HaveVariable("lyt0").OfType(BuiltinTypeId.Int)
                    .And.HaveVariable("tyt0").OfType(BuiltinTypeId.Int);
            }
        }
        
        [TestMethod, Priority(0)]
        public async Task SubclassFindAllRefs() {
            var text = @"
class Base(object):
    def __init__(self):
        self.fob()

    def fob(self): 
        pass


class Derived(Base):
    def fob(self): 
        'x'
";

            using (var server = await CreateServerAsync()) {
                var uri = await server.OpenDefaultDocumentAndGetUriAsync(text);
                var references1 = await server.SendFindReferences(uri, 3, 14);
                var references2 = await server.SendFindReferences(uri, 5, 9);
                var references3 = await server.SendFindReferences(uri, 10, 9);

                var expectedReferences = new (Uri, (int, int, int, int), ReferenceKind?)[] {
                    (uri, (3, 13, 3, 16), ReferenceKind.Reference),
                    (uri, (5, 4, 6, 12), ReferenceKind.Value),
                    (uri, (5, 8, 5, 11), ReferenceKind.Definition),
                    (uri, (10, 4, 11, 11), ReferenceKind.Value),
                    (uri, (10, 8, 10, 11), ReferenceKind.Definition)
                };

                references1.Should().OnlyHaveReferences(expectedReferences);
                references2.Should().OnlyHaveReferences(expectedReferences);
                references3.Should().OnlyHaveReferences(expectedReferences);
            }
        }

        /// <summary>
        /// Verifies that constructing lists / tuples from more lists/tuples doesn't cause an infinite analysis as we keep creating more lists/tuples.
        /// </summary>
        [TestMethod, Priority(0)]
        public async Task ListRecursion() {
            var text = @"
def f(x):
    print abc
    return f(list(x))

abc = f(())
";

            using (var server = await CreateServerAsync()) {
                var analysis = await server.OpenDefaultDocumentAndGetAnalysisAsync(text);
                analysis.Should().HaveVariable("abc");
            }
        }

        [TestMethod, Priority(0)]
        public async Task TypeAtEndOfMethod() {
            var text = @"
class Fob(object):
    def oar(self, a):
        pass


    def fob(self): 
        pass

x = Fob()
x.oar(100)
";

            using (var server = await CreateServerAsync()) {
                var uri = await server.OpenDefaultDocumentAndGetUriAsync(text);
                var completion = await server.SendCompletion(uri, 5, 8);
                completion.Should().HaveItem("a")
                    .Which.Should().HaveDocumentation("int");
            }
        }

        [TestMethod, Priority(0)]
        public async Task TypeAtEndOfIncompleteMethod() {
            var text = @"
class Fob(object):
    def oar(self, a):





x = Fob()
x.oar(100)
";

            using (var server = await CreateServerAsync()) {
                var uri = await server.OpenDefaultDocumentAndGetUriAsync(text);
                var completion = await server.SendCompletion(uri, 5, 8);
                completion.Should().HaveItem("a")
                    .Which.Should().HaveDocumentation("int");
            }
        }

        [TestMethod, Priority(0)]
        public async Task TypeIntersectionUserDefinedTypes() {
            var text = @"
class C1(object):
    def fob(self): pass

class C2(object):
    def oar(self): pass

c = C1()
c.fob()
c = C2()
c.
";

            using (var server = await CreateServerAsync()) {
                var uri = await server.OpenDefaultDocumentAndGetUriAsync(text);
                var completion = await server.SendCompletion(uri, 10, 2);
                completion.Should().NotContainLabels("fob", "oar");
            }
        }

        [TestMethod, Priority(0)]
        public async Task UpdateMethodMultiFiles() {
            var text1 = @"
def f(abc):
    pass
";

            var text2 = @"
import module1
module1.f(42)
";

            using (var server = await CreateServerAsync()) {
                var uri1 = await server.OpenNextDocumentAndGetUriAsync(text1);
                var uri2 = await server.OpenNextDocumentAndGetUriAsync(text2);

                var analysis1 = await server.GetAnalysisAsync(uri1);
                var analysis2 = await server.GetAnalysisAsync(uri2);
                analysis1.Should().HaveFunction("f").WithParameter("abc").OfType(BuiltinTypeId.Int);

                // re-analyze project1, we should still know about the type info provided by module2
                await server.SendDidChangeTextDocumentAsync(uri1, Environment.NewLine + text1);
                analysis1 = await server.GetAnalysisAsync(uri1);
                analysis1.Should().HaveFunction("f").WithParameter("abc").OfType(BuiltinTypeId.Int);
            }
        }

        [TestMethod, Priority(0)]
        public async Task MetaClassesV2() {

            string text = @"class C(type):
    def f(self):
        print('C.f')

    def x(self, var):
        pass


class D(object):
    __metaclass__ = C
    @classmethod
    def g(cls):
        cls.f()
        cls.g()
        cls.x()
        cls.inst_method()


    def inst_method(self):
        pass
    ";

            using (var server = await CreateServerAsync(PythonVersions.LatestAvailable2X)) {
                var uri = await server.OpenDefaultDocumentAndGetUriAsync(text);
                var signaturesF = await server.SendSignatureHelp(uri, 12, 14);
                var signaturesG = await server.SendSignatureHelp(uri, 13, 14);
                var signaturesX = await server.SendSignatureHelp(uri, 14, 14);
                var signaturesInstMethod = await server.SendSignatureHelp(uri, 15, 24);

                signaturesF.Should().OnlyHaveSignature("f()").Which.Should().HaveNoParameters();
                signaturesG.Should().OnlyHaveSignature("g()").Which.Should().HaveNoParameters();
                signaturesX.Should().OnlyHaveSignature("x(var)").Which.Should().OnlyHaveParameterLabels("var");
                signaturesInstMethod.Should().OnlyHaveSignature("inst_method(self: D)").Which.Should().OnlyHaveParameterLabels("self");
            }
        }

        [TestMethod, Priority(0)]
        public async Task MetaClassesV3() {
            var text = @"class C(type):
    def f(self):
        print('C.f')

    def x(self, var):
        pass


class D(object, metaclass = C):
    @classmethod
    def g(cls):
        cls.f()
        cls.g()
        cls.x()
        cls.inst_method()


    def inst_method(self):
        pass
    ";

            using (var server = await CreateServerAsync(PythonVersions.LatestAvailable2X)) {
                var uri = await server.OpenDefaultDocumentAndGetUriAsync(text);
                var signaturesF = await server.SendSignatureHelp(uri, 11, 14);
                var signaturesG = await server.SendSignatureHelp(uri, 12, 14);
                var signaturesX = await server.SendSignatureHelp(uri, 13, 14);
                var signaturesInstMethod = await server.SendSignatureHelp(uri, 14, 24);

                signaturesF.Should().OnlyHaveSignature("f()").Which.Should().HaveNoParameters();
                signaturesG.Should().OnlyHaveSignature("g()").Which.Should().HaveNoParameters();
                signaturesX.Should().OnlyHaveSignature("x(var)").Which.Should().OnlyHaveParameterLabels("var");
                signaturesInstMethod.Should().OnlyHaveSignature("inst_method(self: D)").Which.Should().OnlyHaveParameterLabels("self");
            }
        }

        /// <summary>
        /// Tests assigning odd things to the metaclass variable.
        /// </summary>
        [DataRow("[1,2,3]")]
        [DataRow("(1,2)")]
        [DataRow("1")]
        [DataRow("abc")]
        [DataRow("1.0")]
        [DataRow("lambda x: 42")]
        [DataRow("C.f")]
        [DataRow("C().f")]
        [DataRow("f")]
        [DataRow("{2:3}")]
        [DataTestMethod, Priority(0)]
        public async Task InvalidMetaClassValuesV2(string assign) {
            string text = @"
class C(object): 
    def f(self): pass

def f():  pass

class D(object):
    __metaclass__ = " + assign + @"
    @classmethod
    def g(cls):
        print cls.g


    def inst_method(self):
        pass
    ";

            using (var server = await CreateServerAsync(PythonVersions.LatestAvailable2X)) {
                await server.OpenDefaultDocumentAndGetAnalysisAsync(text);
            }
        }

        [DataRow("[1,2,3]")]
        [DataRow("(1,2)")]
        [DataRow("1")]
        [DataRow("abc")]
        [DataRow("1.0")]
        [DataRow("lambda x: 42")]
        [DataRow("C.f")]
        [DataRow("C().f")]
        [DataRow("f")]
        [DataRow("{2:3}")]
        [DataTestMethod, Priority(0)]
        public async Task InvalidMetaClassValuesV3(string assign) {
            string text = @"
class C(object): 
    def f(self): pass

def f():  pass

class D(metaclass = " + assign + @"):
    @classmethod
    def g(cls):
        print cls.g


    def inst_method(self):
        pass
    ";

            using (var server = await CreateServerAsync(PythonVersions.LatestAvailable3X)) {
                await server.OpenDefaultDocumentAndGetAnalysisAsync(text);
            }
        }

        [TestMethod, Priority(0)]
        public async Task FromImport() {
            using (var server = await CreateServerAsync()) {
                await server.OpenDefaultDocumentAndGetAnalysisAsync("from #   blah");
            }
        }

        [TestMethod, Priority(0)]
        public async Task SelfNestedMethod() {
            // http://pytools.codeplex.com/workitem/648
            var code = @"class MyClass:
    def func1(self):
        def func2(a, b):
            return a

        return func2('abc', 123)

x = MyClass().func1()
";

            using (var server = await CreateServerAsync()) {
                var analysis = await server.OpenDefaultDocumentAndGetAnalysisAsync(code);
                analysis.Should().HaveVariable("x").OfType(BuiltinTypeId.Str);
            }
        }

        

        [TestMethod, Priority(0)]
        public async Task ParameterAnnotation() {
            var text = @"
s = None
def f(s: s = 123):
    return s
";
            using (var server = await CreateServerAsync(PythonVersions.LatestAvailable3X)) {
                var analysis = await server.OpenDefaultDocumentAndGetAnalysisAsync(text);
                analysis.Should().HaveVariable("s").OfType(BuiltinTypeId.NoneType)
                    .And.HaveFunction("f")
                    .Which.Should().HaveParameter("s").OfTypes(BuiltinTypeId.Int, BuiltinTypeId.NoneType)
                    .And.HaveReturnValue().OfTypes(BuiltinTypeId.Int, BuiltinTypeId.NoneType);
            }
        }

        [TestMethod, Priority(0)]
        public async Task ParameterAnnotationLambda() {
            var text = @"
s = None
def f(s: lambda s: s > 0 = 123):
    return s
";
            using (var server = await CreateServerAsync(PythonVersions.LatestAvailable3X)) {
                var analysis = await server.OpenDefaultDocumentAndGetAnalysisAsync(text);
                analysis.Should().HaveVariable("s").OfType(BuiltinTypeId.NoneType)
                    .And.HaveFunction("f")
                    .Which.Should().HaveParameter("s").OfTypes(BuiltinTypeId.Int)
                    .And.HaveReturnValue().OfTypes(BuiltinTypeId.Int);
            }
        }

        [TestMethod, Priority(0)]
        public async Task ReturnAnnotation() {
            var text = @"
s = None
def f(s = 123) -> s:
    return s
";
            using (var server = await CreateServerAsync(PythonVersions.LatestAvailable3X)) {
                var analysis = await server.OpenDefaultDocumentAndGetAnalysisAsync(text);
                analysis.Should().HaveVariable("s").OfType(BuiltinTypeId.NoneType)
                    .And.HaveFunction("f")
                    .Which.Should().HaveParameter("s").OfTypes(BuiltinTypeId.Int)
                    .And.HaveReturnValue().OfTypes(BuiltinTypeId.Int);
            }
        }
/*
        [TestMethod, Priority(0)]
        public async Task Super() {
            var code = @"
class Base1(object):
    def base_func(self, x): pass
    def base1_func(self): pass
class Base2(object):
    def base_func(self, x, y, z): pass
    def base2_func(self): pass
class Derived1(Base1, Base2):
    def derived1_func(self):
        print('derived1_func')
class Derived2(Base2, Base1):
    def derived2_func(self):
        print('derived2_func')
class Derived3(object):
    def derived3_func(self):
        cls = Derived1
        cls = Derived2
        print('derived3_func')
";
            var entry = ProcessText(code);

            // super(Derived1)
            {
                // Member from derived class should not be present
                entry.AssertNotHasAttr("super(Derived1)", code.IndexOf("print('derived1_func')"), "derived1_func");

                // Members from both base classes with distinct names should be present, and should have all parameters including self
                entry.AssertHasParameters("super(Derived1).base1_func", code.IndexOf("print('derived1_func')"), "self");
                entry.AssertHasParameters("super(Derived1).base2_func", code.IndexOf("print('derived1_func')"), "self");

                // Only one member with clashing names should be present, and it should be from Base1
                entry.AssertHasParameters("super(Derived1).base_func", code.IndexOf("print('derived1_func')"), "self", "x");
            }

            // super(Derived2)
            {
                // Only one member with clashing names should be present, and it should be from Base2
                entry.AssertHasParameters("super(Derived2).base_func", code.IndexOf("print('derived2_func')"), "self", "x", "y", "z");
            }

            // super(Derived1, self), or Py3k magic super() to the same effect
            int i = code.IndexOf("print('derived1_func')");
            entry.AssertNotHasAttr("super(Derived1, self)", i, "derived1_func");
            entry.AssertHasParameters("super(Derived1, self).base1_func", i);
            entry.AssertHasParameters("super(Derived1, self).base2_func", i);
            entry.AssertHasParameters("super(Derived1, self).base_func", i, "x");

            if (entry.Analyzer.LanguageVersion.Is3x()) {
                entry.AssertNotHasAttr("super()", i, "derived1_func");
                entry.AssertHasParameters("super().base1_func", i);
                entry.AssertHasParameters("super().base2_func", i);
                entry.AssertHasParameters("super().base_func", i, "x");
            }

            // super(Derived2, self), or Py3k magic super() to the same effect
            i = code.IndexOf("print('derived2_func')");
            entry.AssertHasParameters("super(Derived2, self).base_func", i, "x", "y", "z");
            if (entry.Analyzer.LanguageVersion.Is3x()) {
                entry.AssertHasParameters("super().base_func", i, "x", "y", "z");
            }

            // super(Derived1 union Derived1)
            {
                // Members with clashing names from both potential bases should be unioned
                var sigs = entry.GetSignatures("super(cls).base_func", code.IndexOf("print('derived3_func')"));
                Assert.AreEqual(2, sigs.Length);
                Assert.IsTrue(sigs.Any(overload => overload.Parameters.Length == 2)); // (self, x)
                Assert.IsTrue(sigs.Any(overload => overload.Parameters.Length == 4)); // (self, x, y, z)
            }
        }

        [TestMethod, Priority(0)]
        public async Task FunctoolsPartial() {
            var text = @"
from _functools import partial

def fob(a, b, c, d):
    return a, b, c, d

sanity = fob(123, 3.14, 'abc', [])

fob_1 = partial(fob, 123, 3.14, 'abc', [])
result_1 = fob_1()

fob_2 = partial(fob, d = [], c = 'abc', b = 3.14, a = 123)
result_2 = fob_2()

fob_3 = partial(fob, 123, 3.14)
result_3 = fob_3('abc', [])

fob_4 = partial(fob, c = 'abc', d = [])
result_4 = fob_4(123, 3.14)

func_from_fob_1 = fob_1.func
args_from_fob_1 = fob_1.args
keywords_from_fob_2 = fob_2.keywords
";
            var entry = ProcessText(text);

            foreach (var name in new[] {
                "sanity",
                "result_1",
                "result_2",
                "result_3",
                "result_4",
                "args_from_fob_1"
            }) {
                entry.AssertDescription(name, "tuple[int, float, str, list]");
                var result = entry.GetValue<AnalysisValue>(name);
                Console.WriteLine("{0} = {1}", name, result);
                AssertTupleContains(result, BuiltinTypeId.Int, BuiltinTypeId.Float, entry.BuiltinTypeId_Str, BuiltinTypeId.List);
            }

            var fob = entry.GetValue<FunctionInfo>("fob");
            var fob2 = entry.GetValue<FunctionInfo>("func_from_fob_1");
            Assert.AreSame(fob, fob2);

            entry.GetValue<DictionaryInfo>("keywords_from_fob_2");
        }

        [TestMethod, Priority(0)]
        public async Task FunctoolsWraps() {
            var text = @"
from functools import wraps, update_wrapper

def decorator1(fn):
    @wraps(fn)
    def wrapper(*args, **kwargs):
        fn(*args, **kwargs)
        return 'decorated'
    return wrapper

@decorator1
def test1():
    '''doc'''
    return 'undecorated'

def test2():
    pass

def test2a():
    pass

test2.test_attr = 123
update_wrapper(test2a, test2, ('test_attr',))

test1_result = test1()
";

            var state = CreateAnalyzer();
            var textEntry = state.AddModule("fob", text);
            state.WaitForAnalysis();

            state.AssertConstantEquals("test1.__name__", "test1");
            state.AssertConstantEquals("test1.__doc__", "doc");
            var fi = state.GetValue<FunctionInfo>("test1");
            Assert.AreEqual("doc", fi.Documentation);
            state.GetValue<FunctionInfo>("test1.__wrapped__");
            Assert.AreEqual(2, state.GetValue<FunctionInfo>("test1").Overloads.Count());
            state.AssertConstantEquals("test1_result", "decorated");

            // __name__ should not have been changed by update_wrapper
            state.AssertConstantEquals("test2.__name__", "test2");
            state.AssertConstantEquals("test2a.__name__", "test2a");

            // test_attr should have been copied by update_wrapper
            state.AssertIsInstance("test2.test_attr", BuiltinTypeId.Int);
            state.AssertIsInstance("test2a.test_attr", BuiltinTypeId.Int);
        }

        private static void AssertTupleContains(AnalysisValue tuple, params BuiltinTypeId[] id) {
            var indexTypes = (tuple as SequenceInfo)?.IndexTypes?.Select(v => v.TypesNoCopy).ToArray() ??
                (tuple as ProtocolInfo)?.GetProtocols<TupleProtocol>()?.FirstOrDefault()?._values;
            Assert.IsNotNull(indexTypes);

            var expected = string.Join(", ", id);
            var actual = string.Join(", ", indexTypes.Select(t => {
                if (t.Count == 1) {
                    return t.Single().TypeId.ToString();
                } else {
                    return "{" + string.Join(", ", t.Select(t2 => t2.TypeId).OrderBy(t2 => t2)) + "}";
                }
            }));
            if (indexTypes
                .Zip(id, (t1, id2) => t1.Count == 1 && t1.Single().TypeId == id2)
                .Any(b => !b)) {
                Assert.Fail(string.Format("Expected <{0}>. Actual <{1}>.", expected, actual));
            }
        }


        [TestMethod, Priority(0)]
        public void ValidatePotentialModuleNames() {
            // Validating against the structure given in
            // http://www.python.org/dev/peps/pep-0328/

            var entry = new MockPythonProjectEntry {
                ModuleName = "package.subpackage1.moduleX",
                FilePath = "C:\\package\\subpackage1\\moduleX.py"
            };

            // Without absolute_import, we should see these two possibilities
            // for a regular import.
            AssertUtil.ArrayEquals(
                ModuleResolver.ResolvePotentialModuleNames(entry, "moduleY", false).ToArray(),
                new[] { "package.subpackage1.moduleY", "moduleY" }
            );

            // With absolute_import, we should see the two possibilities for a
            // regular import, but in the opposite order.
            AssertUtil.ArrayEquals(
                ModuleResolver.ResolvePotentialModuleNames(entry, "moduleY", true).ToArray(),
                new[] { "moduleY", "package.subpackage1.moduleY" }
            );

            // Regardless of absolute import, we should see these results for
            // relative imports.
            foreach (var absoluteImport in new[] { true, false }) {
                Console.WriteLine("Testing with absoluteImport = {0}", absoluteImport);

                AssertUtil.ContainsExactly(
                    ModuleResolver.ResolvePotentialModuleNames(entry, ".moduleY", absoluteImport),
                    "package.subpackage1.moduleY"
                );
                AssertUtil.ContainsExactly(
                    ModuleResolver.ResolvePotentialModuleNames(entry, ".", absoluteImport),
                    "package.subpackage1"
                );
                AssertUtil.ContainsExactly(
                    ModuleResolver.ResolvePotentialModuleNames(entry, "..subpackage1", absoluteImport),
                    "package.subpackage1"
                );
                AssertUtil.ContainsExactly(
                    ModuleResolver.ResolvePotentialModuleNames(entry, "..subpackage2.moduleZ", absoluteImport),
                    "package.subpackage2.moduleZ"
                );
                AssertUtil.ContainsExactly(
                    ModuleResolver.ResolvePotentialModuleNames(entry, "..moduleA", absoluteImport),
                    "package.moduleA"
                );

                // Despite what PEP 328 says, this relative import never succeeds.
                AssertUtil.ContainsExactly(
                    ModuleResolver.ResolvePotentialModuleNames(entry, "...package", absoluteImport),
                    "package"
                );
            }
        }

        [TestMethod, Priority(0)]
        public async Task MultilineFunctionDescription() {
            var code = @"class A:
    def fn(self):
        return lambda: 123
";
            var entry = ProcessText(code);

            Assert.AreEqual(
                "test-module.A.fn(self: A) -> lambda: 123 -> int\ndeclared in A",
                entry.GetDescriptions("A.fn", 0).Single().Replace("\r\n", "\n")
            );
        }

        [TestMethod, Priority(0)]
        public async Task SysModulesSetSpecialization() {
            var code = @"import sys
modules = sys.modules

modules['name_in_modules'] = None
";
            code += string.Join(
                Environment.NewLine,
                Enumerable.Range(0, 100).Select(i => string.Format("sys.modules['name{0}'] = None", i))
            );

            var entry = ProcessTextV2(code);

            var sys = entry.GetValue<SysModuleInfo>("sys");

            var modules = entry.GetValue<SysModuleInfo.SysModulesDictionaryInfo>("modules");
            Assert.IsInstanceOfType(modules, typeof(SysModuleInfo.SysModulesDictionaryInfo));

            AssertUtil.ContainsExactly(
                sys.Modules.Keys,
                Enumerable.Range(0, 100).Select(i => string.Format("name{0}", i))
                    .Concat(new[] { "name_in_modules" })
            );
        }

        [TestMethod, Priority(0)]
        public async Task SysModulesGetSpecialization() {
            var code = @"import sys
modules = sys.modules

modules['value_in_modules'] = 'abc'
modules['value_in_modules'] = 123
value_in_modules = modules['value_in_modules']
builtins = modules['__builtin__']
builtins2 = modules.get('__builtin__')
builtins3 = modules.pop('__builtin__')
";

            var entry = ProcessTextV2(code);

            entry.AssertIsInstance("value_in_modules", BuiltinTypeId.Int);

            Assert.AreEqual("__builtin__", entry.GetValue<AnalysisValue>("builtins").Name);
            Assert.AreEqual("__builtin__", entry.GetValue<AnalysisValue>("builtins2").Name);
            Assert.AreEqual("__builtin__", entry.GetValue<AnalysisValue>("builtins3").Name);
        }

        [TestMethod, Priority(0)]
        public async Task ClassInstanceAttributes() {
            var code = @"
class A:
    abc = 123

p1 = A.abc
p2 = A().abc
a = A()
a.abc = 3.1415
p4 = A().abc
p3 = a.abc
";
            var entry = ProcessText(code);

            entry.AssertIsInstance("p1", BuiltinTypeId.Int);
            entry.AssertIsInstance("p3", BuiltinTypeId.Int, BuiltinTypeId.Float);
            entry.AssertIsInstance("p4", BuiltinTypeId.Int, BuiltinTypeId.Float);
            entry.AssertIsInstance("p2", BuiltinTypeId.Int, BuiltinTypeId.Float);
        }

        [TestMethod, Priority(0)]
        public async Task RecursiveGetDescriptor() {
            // see https://pytools.codeplex.com/workitem/2955
            var entry = ProcessText(@"
class WithGet:
    __get__ = WithGet()

class A:
    wg = WithGet()

x = A().wg");

            Assert.IsNotNull(entry);
        }

        [TestMethod, Priority(0)]
        public async Task Coroutine() {
            var code = @"
async def g():
    return 123

async def f():
    x = await g()
    g2 = g()
    y = await g2
";
            var entry = ProcessText(code, PythonLanguageVersion.V35);

            entry.AssertIsInstance("x", code.IndexOf("x ="), BuiltinTypeId.Int);
            entry.AssertIsInstance("y", code.IndexOf("x ="), BuiltinTypeId.Int);
            entry.AssertIsInstance("g2", code.IndexOf("x ="), BuiltinTypeId.Generator);
        }

        [TestMethod, Priority(0)]
        public async Task AsyncWithStatement() {
            var text = @"
class X(object):
    def x_method(self): pass
    async def __aenter__(self): return self
    async def __aexit__(self, exc_type, exc_value, traceback): return False

class Y(object):
    def y_method(self): pass
    async def __aenter__(self): return 123
    async def __aexit__(self, exc_type, exc_value, traceback): return False

async def f():
    async with X() as x:
        pass #x

    async with Y() as y:
        pass #y
";
            var entry = ProcessText(text, PythonLanguageVersion.V35);
            entry.AssertHasAttr("x", text.IndexOf("pass #x"), "x_method");
            entry.AssertIsInstance("y", text.IndexOf("pass #y"), BuiltinTypeId.Int);
        }

        [TestMethod, Priority(0)]
        public async Task AsyncForIterator() {
            var code = @"
class X:
    async def __aiter__(self): return self
    async def __anext__(self): return 123

class Y:
    async def __aiter__(self): return X()

async def f():
    async for i in Y():
        pass
";
            var entry = ProcessText(code, PythonLanguageVersion.V35);

            entry.AssertIsInstance("i", code.IndexOf("pass"), BuiltinTypeId.Int);
        }


        [TestMethod, Priority(0)]
        public async Task RecursiveDecorators() {
            // See https://github.com/Microsoft/PTVS/issues/542
            // Should not crash/OOM
            var code = @"
def f():
    def d(fn):
        @f()
        def g(): pass

    return d
";

            ProcessText(code);
        }

        [TestMethod, Priority(0)]
        public void NullNamedArgument() {
            CallDelegate callable = (node, unit, args, keywordArgNames) => {
                bool anyNull = false;
                Console.WriteLine("fn({0})", string.Join(", ", keywordArgNames.Select(n => {
                    if (n == null) {
                        anyNull = true;
                        return "(null)";
                    } else {
                        return n.Name + "=(value)";
                    }
                })));
                Assert.IsFalse(anyNull, "Some arguments were null");
                return AnalysisSet.Empty;
            };

            using (var state = CreateAnalyzer(allowParseErrors: true)) {
                state.Analyzer.SpecializeFunction("NullNamedArgument", "fn", callable);

                var entry1 = state.AddModule("NullNamedArgument", "def fn(**kwargs): pass");
                var entry2 = state.AddModule("test", "import NullNamedArgument; NullNamedArgument.fn(a=0, ]]])");
                state.WaitForAnalysis();
            }
        }

        [TestMethod, Priority(0)]
        public void ModuleNameWalker() {
            foreach (var item in new[] {
                new { Code="import abc", Index=7, Expected="abc", Base="" },
                new { Code="import abc", Index=8, Expected="abc", Base="" },
                new { Code="import abc", Index=9, Expected="abc", Base="" },
                new { Code="import abc", Index=10, Expected="abc", Base="" },
                new { Code="import deg, abc as A", Index=12, Expected="abc", Base="" },
                new { Code="from abc import A", Index=6, Expected="abc", Base="" },
                new { Code="from .deg import A", Index=9, Expected="deg", Base="abc" },
                new { Code="from .hij import A", Index=9, Expected="abc.hij", Base="abc.deg" },
                new { Code="from ..hij import A", Index=10, Expected="hij", Base="abc.deg" },
                new { Code="from ..hij import A", Index=10, Expected="abc.hij", Base="abc.deg.HIJ" },
            }) {
                var entry = ProcessTextV3(item.Code);
                var walker = new ImportedModuleNameWalker(item.Base, string.Empty, item.Index, null);
                entry.Modules[entry.DefaultModule].Tree.Walk(walker);

                Assert.AreEqual(item.Expected, walker.ImportedModules.FirstOrDefault()?.Name);
            }
        }

        [TestMethod, Priority(0)]
        public void CrossModuleFunctionCallMemLeak() {
            var modA = @"from B import h
def f(x): return h(x)

f(1)";
            var modB = @"def g(x): pass
def h(x): return g(x)";

            var analyzer = CreateAnalyzer();
            var entryA = analyzer.AddModule("A", modA);
            var entryB = analyzer.AddModule("B", modB);
            analyzer.WaitForAnalysis(CancellationTokens.After5s);
            for (int i = 100; i > 0; --i) {
                entryA.Analyze(CancellationToken.None, true);
                analyzer.WaitForAnalysis(CancellationTokens.After5s);
            }
            var g = analyzer.GetValue<FunctionInfo>(entryB, "g");
            Assert.AreEqual(1, g.References.Count());
        }

        [TestMethod, Priority(0)]
        public void DefaultModuleAttributes() {
            var entry3 = ProcessTextV3("x = 1");
            AssertUtil.ContainsExactly(entry3.GetNamesNoBuiltins(), "__builtins__", "__file__", "__name__", "__package__", "__cached__", "__spec__", "x");
            var package = entry3.AddModule("package", "", Path.Combine(TestData.GetTempPath("package"), "__init__.py"));
            AssertUtil.ContainsExactly(entry3.GetNamesNoBuiltins(package), "__path__", "__builtins__", "__file__", "__name__", "__package__", "__cached__", "__spec__");

            entry3.AssertIsInstance("__file__", BuiltinTypeId.Unicode);
            entry3.AssertIsInstance("__name__", BuiltinTypeId.Unicode);
            entry3.AssertIsInstance("__package__", BuiltinTypeId.Unicode);
            entry3.AssertIsInstance(package, "__path__", BuiltinTypeId.List);

            var entry2 = ProcessTextV2("x = 1");
            AssertUtil.ContainsExactly(entry2.GetNamesNoBuiltins(), "__builtins__", "__file__", "__name__", "__package__", "x");

            entry2.AssertIsInstance("__file__", BuiltinTypeId.Bytes);
            entry2.AssertIsInstance("__name__", BuiltinTypeId.Bytes);
            entry2.AssertIsInstance("__package__", BuiltinTypeId.Bytes);
        }

        [TestMethod, Priority(0)]
        public void CrossModuleBaseClasses() {
            var analyzer = CreateAnalyzer();
            var entryA = analyzer.AddModule("A", @"class ClsA(object): pass");
            var entryB = analyzer.AddModule("B", @"from A import ClsA
class ClsB(ClsA): pass

x = ClsB.x");
            analyzer.WaitForAnalysis();
            analyzer.AssertIsInstance(entryB, "x");

            analyzer.UpdateModule(entryA, @"class ClsA(object): x = 123");
            entryA.Analyze(CancellationToken.None, true);
            analyzer.WaitForAnalysis();
            analyzer.AssertIsInstance(entryB, "x", BuiltinTypeId.Int);
        }

        [TestMethod, Priority(0)]
        public void UndefinedVariableDiagnostic() {
            PythonAnalysis entry;
            string code;


            code = @"a = b + c
class D(b): pass
d()
D()
(e for e in e if e)
{f for f in f if f}
[g for g in g if g]

def func(b, c):
    b, c, d     # b, c are defined here
b, c, d         # but they are undefined here
";
            entry = ProcessTextV3(code);
            entry.AssertDiagnostics(
                "used-before-assignment:unknown variable 'b':(1, 5) - (1, 6)",
                "used-before-assignment:unknown variable 'c':(1, 9) - (1, 10)",
                "used-before-assignment:unknown variable 'b':(2, 9) - (2, 10)",
                "used-before-assignment:unknown variable 'd':(3, 1) - (3, 2)",
                "used-before-assignment:unknown variable 'e':(5, 13) - (5, 14)",
                "used-before-assignment:unknown variable 'f':(6, 13) - (6, 14)",
                "used-before-assignment:unknown variable 'g':(7, 13) - (7, 14)",
                "used-before-assignment:unknown variable 'd':(10, 11) - (10, 12)",
                "used-before-assignment:unknown variable 'b':(11, 1) - (11, 2)",
                "used-before-assignment:unknown variable 'c':(11, 4) - (11, 5)",
                "used-before-assignment:unknown variable 'd':(11, 7) - (11, 8)"
            );

            // Ensure all of these cases correctly generate no warning
            code = @"
for x in []:
    (_ for _ in x)
    [_ for _ in x]
    {_ for _ in x}
    {_ : _ for _ in x}

import sys
from sys import not_a_real_name_but_no_warning_anyway

def f(v = sys.version, u = not_a_real_name_but_no_warning_anyway):
    pass

with f() as v2:
    pass

";
            entry = ProcessTextV3(code);
            entry.AssertDiagnostics();
        }

        [TestMethod, Priority(0)]
        public void UncallableObjectDiagnostic() {
            var code = @"class MyClass:
    pass

class MyCallableClass:
    def __call__(self): return 123

mc = MyClass()
mcc = MyCallableClass()

x = mc()
y = mcc()
";
            var entry = ProcessTextV3(code);
            entry.AssertIsInstance("x");
            entry.AssertIsInstance("y", BuiltinTypeId.Int);
            entry.AssertDiagnostics(
                "not-callable:'MyClass' may not be callable:(10, 5) - (10, 7)"
            );
        }
*/
        [TestMethod, Priority(0)]
        public async Task OsPathMembers() {
            var code = @"import os.path as P
";
            using (var server = await CreateServerAsync(PythonVersions.LatestAvailable)) {
                var analysis = await server.OpenDefaultDocumentAndGetAnalysisAsync(code);
                analysis.Should().HaveVariable("P").WithValue<BuiltinModule>()
                    .Which.Should().HaveMembers("abspath", "dirname");
            }
        }

        [TestMethod, Priority(0)]
        public async Task UnassignedClassMembers() {
            var code = @"
from typing import NamedTuple

class Employee(NamedTuple):
    name: str
    id: int = 3

e = Employee('Guido')
";
            using (var server = await CreateServerAsync(PythonVersions.LatestAvailable)) {
                var analysis = await server.OpenDefaultDocumentAndGetAnalysisAsync(code);
                analysis.Should().HaveVariable("e").WithValue<IInstanceInfo>()
                    .Which.Should().HaveOnlyMembers("name", "id", "__doc__", "__class__");
            }
        }

        [TestMethod, Priority(0)]
        public async Task CrossModuleUnassignedImport() {
            using (var server = await CreateServerAsync(PythonVersions.LatestAvailable)) {
                // Hack to avoid creation of the real files
                // Project entries are explicitly added to the server before DidOpenTextDocument is called
                var path1 = TestData.GetTestSpecificPath(@"p\__init__.py");
                var path2 = TestData.GetTestSpecificPath(@"p\m.py");
                var uri1 = new Uri(path1);
                var uri2 = new Uri(path2);
                server.ProjectFiles.GetOrAddEntry(uri1, server.Analyzer.AddModule("p", path1, uri1));
                server.ProjectFiles.GetOrAddEntry(uri2, server.Analyzer.AddModule("p.m", path2, uri2));
                // End of hack

                await server.SendDidOpenTextDocument(uri1, "from . import m; m.X; m.Z; W = 1");
                await server.SendDidOpenTextDocument(uri2, "from . import Y, W; Z = 1");

                await server.GetAnalysisAsync(uri1);
                await server.GetAnalysisAsync(uri2);

                var completions = await server.SendCompletion(uri1, 0, 19);
                completions.Should().HaveLabels("Z", "W").And.NotContainLabels("X", "Y");
            }
        }

        #endregion

        #region Helpers
        private async Task<Server> CreateServerAsync(InterpreterConfiguration configuration = null, Uri rootUri = null) {
            configuration = configuration ?? PythonVersions.LatestAvailable2X ?? PythonVersions.LatestAvailable3X;
            configuration.AssertInstalled();

            var server = await new Server().InitializeAsync(configuration, rootUri);
            server.Analyzer.EnableDiagnostics = true;
            server.Analyzer.Limits = GetLimits();

            return server;
        }

        protected virtual AnalysisLimits GetLimits() => AnalysisLimits.GetDefaultLimits();
        #endregion
    }

    [TestClass]
    public class StdLibAnalysisTest : AnalysisTest {
        protected override AnalysisLimits GetLimits() => AnalysisLimits.GetStandardLibraryLimits();
    }
}<|MERGE_RESOLUTION|>--- conflicted
+++ resolved
@@ -4997,11 +4997,7 @@
 
         [PermutationalTestMethod(2), Priority(0)]
         public async Task CrossModule(int[] permutation) {
-<<<<<<< HEAD
-            var contents = new[] { "import module2",  "x = 42" };
-=======
             var contents = new[] { "import module2", "x = 42" };
->>>>>>> b29a87f2
 
             using (var server = await CreateServerAsync()) {
                 var uris = TestData.GetNextModuleUris(2);
@@ -6395,7 +6391,6 @@
             var text = @"if isinstance(p, dict):
     v = [i for i in (lambda x: x)()]";
 
-<<<<<<< HEAD
             using (var server = await CreateServerAsync(PythonVersions.LatestAvailable3X)) {
                 var analysis = await server.OpenDefaultDocumentAndGetAnalysisAsync(text);
                 analysis.Scope.Should().HaveChildScopeAt<StatementScope>(0)
@@ -6405,21 +6400,6 @@
                     .Which.Should().OnlyHaveChildScope<FunctionScope>()
                     .Which.Should().OnlyHaveChildScope<StatementScope>();
             }
-=======
-            var entry = ProcessTextV3(text);
-            var scope = entry.Modules[entry.DefaultModule].Analysis.Scope;
-            var dump = string.Join(Environment.NewLine, DumpScopesToStrings(scope));
-
-            Console.WriteLine($"Actual:{Environment.NewLine}{dump}");
-
-            Assert.AreEqual(entry.DefaultModule + @"
-    <statements>
-    <isinstance scope>
-    <comprehension scope>
-        <lambda>
-        <statements>
-    <statements>", dump);
->>>>>>> b29a87f2
         }
 
         [TestMethod, Priority(0)]
